/*
Copyright 2021 The KodeRover Authors.

Licensed under the Apache License, Version 2.0 (the "License");
you may not use this file except in compliance with the License.
You may obtain a copy of the License at

    http://www.apache.org/licenses/LICENSE-2.0

Unless required by applicable law or agreed to in writing, software
distributed under the License is distributed on an "AS IS" BASIS,
WITHOUT WARRANTIES OR CONDITIONS OF ANY KIND, either express or implied.
See the License for the specific language governing permissions and
limitations under the License.
*/

package task

import (
	"encoding/json"
	"fmt"
	"sync"

	"github.com/koderover/zadig/pkg/microservice/warpdrive/config"
)

type Task struct {
	TaskID       int64                    `bson:"task_id"                   json:"task_id"`
	ProductName  string                   `bson:"product_name"              json:"product_name"`
	PipelineName string                   `bson:"pipeline_name"             json:"pipeline_name"`
	Namespace    string                   `bson:"namespace,omitempty"       json:"namespace,omitempty"`
	Type         config.PipelineType      `bson:"type"                      json:"type"`
	Status       config.Status            `bson:"status"                    json:"status,omitempty"`
	Description  string                   `bson:"description,omitempty"     json:"description,omitempty"`
	TaskCreator  string                   `bson:"task_creator"              json:"task_creator,omitempty"`
	TaskRevoker  string                   `bson:"task_revoker,omitempty"    json:"task_revoker,omitempty"`
	CreateTime   int64                    `bson:"create_time"               json:"create_time,omitempty"`
	StartTime    int64                    `bson:"start_time"                json:"start_time,omitempty"`
	EndTime      int64                    `bson:"end_time"                  json:"end_time,omitempty"`
	SubTasks     []map[string]interface{} `bson:"sub_tasks"                 json:"sub_tasks"`
	Stages       []*Stage                 `bson:"stages"                    json:"stages"`
	ReqID        string                   `bson:"req_id,omitempty"          json:"req_id,omitempty"`
	AgentHost    string                   `bson:"agent_host,omitempty"      json:"agent_host,omitempty"`
	DockerHost   string                   `bson:"-"                         json:"docker_host,omitempty"`
	TeamID       int                      `bson:"team_id,omitempty"         json:"team_id,omitempty"`
	TeamName     string                   `bson:"team,omitempty"            json:"team,omitempty"`
	IsDeleted    bool                     `bson:"is_deleted"                json:"is_deleted"`
	IsArchived   bool                     `bson:"is_archived"               json:"is_archived"`
	AgentID      string                   `bson:"agent_id"        json:"agent_id"`
	// 是否允许同时运行多次
	MultiRun bool `bson:"multi_run"                 json:"multi_run"`
	// target 服务名称, k8s为容器名称, 物理机为服务名
	Target string `bson:"target,omitempty"                    json:"target"`
	// 使用预定义编译管理模块中的内容生成SubTasks,
	// 查询条件为 服务模板名称: ServiceTmpl, 版本: BuildModuleVer
	// 如果为空，则使用pipeline自定义SubTasks
	BuildModuleVer string `bson:"build_module_ver,omitempty"                 json:"build_module_ver"`
	ServiceName    string `bson:"service_name,omitempty"              json:"service_name,omitempty"`
	// TaskArgs 单服务工作流任务参数
	TaskArgs *TaskArgs `bson:"task_args,omitempty"         json:"task_args,omitempty"`
	// WorkflowArgs 多服务工作流任务参数
	WorkflowArgs *WorkflowTaskArgs `bson:"workflow_args"         json:"workflow_args,omitempty"`
	// TestArgs 测试任务参数
	TestArgs *TestTaskArgs `bson:"test_args,omitempty"         json:"test_args,omitempty"`
	// ServiceTaskArgs 脚本部署工作流任务参数
	ServiceTaskArgs *ServiceTaskArgs `bson:"service_args,omitempty"         json:"service_args,omitempty"`
	// ArtifactPackageTaskArgs arguments for artifact-package type tasks
	ArtifactPackageTaskArgs *ArtifactPackageTaskArgs `bson:"artifact_package_args,omitempty"         json:"artifact_package_args,omitempty"`
	// ConfigPayload 系统配置信息
	ConfigPayload *ConfigPayload      `json:"config_payload,omitempty"`
	Error         string              `bson:"error,omitempty"                json:"error,omitempty"`
	Services      [][]*ProductService `bson:"services"                  json:"services"`
	Render        *RenderInfo         `bson:"render"                    json:"render"`
	StorageURI    string              `bson:"storage_uri,omitempty" json:"storage_uri,omitempty"`
	// interface{} 为types.TestReport
	TestReports     map[string]interface{} `bson:"test_reports,omitempty" json:"test_reports,omitempty"`
	RwLock          sync.Mutex             `bson:"-" json:"-"`
	ResetImage      bool                   `json:"resetImage" bson:"resetImage"`
	TriggerBy       *TriggerBy             `json:"trigger_by,omitempty" bson:"trigger_by,omitempty"`
	Features        []string               `bson:"features" json:"features"`
	IsRestart       bool                   `bson:"is_restart"                  json:"is_restart"`
	StorageEndpoint string                 `bson:"storage_endpoint"            json:"storage_endpoint"`
	ArtifactInfo    *ArtifactInfo          `bson:"artifact_info"               json:"artifact_info"`
}

type RenderInfo struct {
	Name        string `bson:"name"                     json:"name"`
	Revision    int64  `bson:"revision"                 json:"revision"`
	ProductTmpl string `bson:"product_tmpl"             json:"product_tmpl"`
	Description string `bson:"description"              json:"description"`
}

type TaskArgs struct {
	ProductName    string        `bson:"product_name"            json:"product_name"`
	PipelineName   string        `bson:"pipeline_name"           json:"pipeline_name"`
	Builds         []*Repository `bson:"builds"                  json:"builds"`
	BuildArgs      []*KeyVal     `bson:"build_args"              json:"build_args"`
	Deploy         DeployArgs    `bson:"deploy"                  json:"deploy"`
	Test           TestArgs      `bson:"test"                    json:"test,omitempty"`
	HookPayload    *HookPayload  `bson:"hook_payload"            json:"hook_payload,omitempty"`
	TaskCreator    string        `bson:"task_creator"            json:"task_creator,omitempty"`
	ReqID          string        `bson:"req_id"                  json:"req_id"`
	IsQiNiu        bool          `bson:"is_qiniu"                json:"is_qiniu"`
	NotificationID string        `bson:"notification_id"         json:"notification_id"`
}

type DeployArgs struct {
	// 目标部署环境
	Namespace string `json:"namespace"`
	// 镜像或者二进制名称后缀, 一般为branch或者PR
	Tag string `json:"suffix"`
	// 部署镜像名称
	// 格式: xxx.com/{namespace}/{service name}:{timestamp}-{suffix}}
	// timestamp format: 20060102150405
	Image string `json:"image"`
	// 部署二进制包名称
	// 格式: {service name}-{timestamp}-{suffix}}.tar.gz
	// timestamp format: 20060102150405
	PackageFile string `json:"package_file"`
}

type WorkflowTaskArgs struct {
	WorkflowName    string `bson:"workflow_name"                json:"workflow_name"`
	ProductTmplName string `bson:"product_tmpl_name"            json:"product_tmpl_name"`
	Description     string `bson:"description,omitempty"        json:"description,omitempty"`
	//为了兼容老数据，namespace可能会存多个环境名称，用逗号隔开
	Namespace          string          `bson:"namespace"                    json:"namespace"`
	BaseNamespace      string          `bson:"base_namespace,omitempty"     json:"base_namespace,omitempty"`
	EnvRecyclePolicy   string          `bson:"env_recycle_policy,omitempty" json:"env_recycle_policy,omitempty"`
	EnvUpdatePolicy    string          `bson:"env_update_policy,omitempty"  json:"env_update_policy,omitempty"`
	Target             []*TargetArgs   `bson:"targets"                      json:"targets"`
	Artifact           []*ArtifactArgs `bson:"artifact_args"                json:"artifact_args"`
	Tests              []*TestArgs     `bson:"tests"                        json:"tests"`
	VersionArgs        *VersionArgs    `bson:"version_args,omitempty"       json:"version_args,omitempty"`
	ReqID              string          `bson:"req_id"                       json:"req_id"`
	RegistryID         string          `bson:"registry_id,omitempty"        json:"registry_id,omitempty"`
	StorageID          string          `bson:"storage_id,omitempty"         json:"storage_id,omitempty"`
	DistributeEnabled  bool            `bson:"distribute_enabled"           json:"distribute_enabled"`
	WorklowTaskCreator string          `bson:"workflow_task_creator"        json:"workflow_task_creator"`
	// Ignore docker build cache
	IgnoreCache bool `json:"ignore_cache" bson:"ignore_cache"`
	// Ignore workspace cache and reset volume
	ResetCache bool `json:"reset_cache" bson:"reset_cache"`

	// NotificationId is the id of scmnotify.Notification
	NotificationID string `bson:"notification_id" json:"notification_id"`

	// webhook触发工作流任务时，触发任务的repo信息、prID和commitID
	MergeRequestID string `bson:"merge_request_id" json:"merge_request_id"`
	CommitID       string `bson:"commit_id"        json:"commit_id"`
	Source         string `bson:"source"           json:"source"`
	CodehostID     int    `bson:"codehost_id"      json:"codehost_id"`
	RepoOwner      string `bson:"repo_owner"       json:"repo_owner"`
	RepoName       string `bson:"repo_name"        json:"repo_name"`

	//github check run
	HookPayload *HookPayload `bson:"hook_payload"            json:"hook_payload,omitempty"`
	// 请求模式，openAPI表示外部客户调用
	RequestMode string `json:"request_mode,omitempty"`
	IsParallel  bool   `json:"is_parallel" bson:"is_parallel"`
}

type TestArgs struct {
	Namespace      string        `bson:"namespace" json:"namespace"`
	TestModuleName string        `bson:"test_module_name" json:"test_module_name"`
	Envs           []*KeyVal     `bson:"envs" json:"envs"`
	Builds         []*Repository `bson:"builds" json:"builds"`
}

type ArtifactArgs struct {
	Name         string      `bson:"name"                      json:"name"`
	ServiceName  string      `bson:"service_name"              json:"service_name"`
	Image        string      `bson:"image"                     json:"image"`
	Deploy       []DeployEnv `bson:"deploy"                    json:"deploy"`
	WorkflowName string      `bson:"workflow_name,omitempty"   json:"workflow_name,omitempty"`
	TaskID       int64       `bson:"task_id,omitempty"         json:"task_id,omitempty"`
	FileName     string      `bson:"file_name,omitempty"       json:"file_name,omitempty"`
	URL          string      `bson:"url,omitempty"             json:"url,omitempty"`
}

type VersionArgs struct {
	Enabled bool     `bson:"enabled" json:"enabled"`
	Version string   `bson:"version" json:"version"`
	Desc    string   `bson:"desc"    json:"desc"`
	Labels  []string `bson:"labels"  json:"labels"`
}

type DeployEnv struct {
	Env         string `json:"env"`
	Type        string `json:"type"`
	ProductName string `json:"product_name,omitempty"`
}

type HookPayload struct {
	Owner      string `bson:"owner"          json:"owner,omitempty"`
	Repo       string `bson:"repo"           json:"repo,omitempty"`
	Branch     string `bson:"branch"         json:"branch,omitempty"`
	Ref        string `bson:"ref"            json:"ref,omitempty"`
	IsPr       bool   `bson:"is_pr"          json:"is_pr,omitempty"`
	CheckRunID int64  `bson:"check_run_id"   json:"check_run_id,omitempty"`
	DeliveryID string `bson:"delivery_id"    json:"delivery_id,omitempty"`
}

type TargetArgs struct {
	Name             string            `bson:"name"                      json:"name"`
	ServiceName      string            `bson:"service_name"              json:"service_name"`
	Build            *BuildArgs        `bson:"build"                     json:"build"`
	Version          string            `bson:"version"                   json:"version"`
	Deploy           []DeployEnv       `bson:"deloy"                     json:"deploy"`
	Image            string            `bson:"image"                     json:"image"`
	BinFile          string            `bson:"bin_file"                  json:"bin_file"`
	Envs             []*KeyVal         `bson:"envs"                      json:"envs"`
	HasBuild         bool              `bson:"has_build"                 json:"has_build"`
	JenkinsBuildArgs *JenkinsBuildArgs `bson:"jenkins_build_args"        json:"jenkins_build_args"`
}

type TestTaskArgs struct {
	ProductName     string `bson:"product_name"            json:"product_name"`
	TestName        string `bson:"test_name"               json:"test_name"`
	TestTaskCreator string `bson:"test_task_creator"       json:"test_task_creator"`
	NotificationID  string `bson:"notification_id"         json:"notification_id"`
	ReqID           string `bson:"req_id"                  json:"req_id"`
	// webhook触发测试任务时，触发任务的repo、prID和commitID
	MergeRequestID string `bson:"merge_request_id" json:"merge_request_id"`
	CommitID       string `bson:"commit_id"        json:"commit_id"`
	Source         string `bson:"source"           json:"source"`
	CodehostID     int    `bson:"codehost_id"      json:"codehost_id"`
	RepoOwner      string `bson:"repo_owner"       json:"repo_owner"`
	RepoName       string `bson:"repo_name"        json:"repo_name"`
}

type BuildArgs struct {
	Repos []*Repository `bson:"repos"               json:"repos"`
}

type ServiceTaskArgs struct {
	ProductName        string   `bson:"product_name"            json:"product_name"`
	ServiceName        string   `bson:"service_name"            json:"service_name"`
	Revision           int64    `bson:"revision"                json:"revision"`
	BuildName          string   `bson:"build_name"              json:"build_name"`
	EnvNames           []string `bson:"env_names"               json:"env_names"`
	ServiceTaskCreator string   `bson:"service_task_creator"    json:"service_task_creator"`
	Namespace          string   `bson:"namespace"               json:"namespace"`
	K8sNamespace       string   `bson:"k8s_namespace"           json:"k8s_namespace"`
	Updatable          bool     `bson:"updatable"               json:"updatable"`
}

type ImageData struct {
<<<<<<< HEAD
	ImageUrl   string `bson:"image_url"       json:"image_url"       yaml:"image_url"`
	ImageName  string `bson:"image_name"      json:"image_name"      yaml:"image_name"`
	ImageTag   string `bson:"image_tag"       json:"image_tag"       yaml:"image_tag"`
	RegistryID string `bson:"registry_id"     json:"registry_id"     yaml:"registry_id"`
=======
	ImageUrl   string `bson:"image_url"   json:"image_url"      yaml:"image_url"`
	ImageName  string `bson:"image_name"  json:"image_name"     yaml:"image_name"`
	ImageTag   string `bson:"image_tag"   json:"image_tag"      yaml:"image_tag"`
	RegistryID string `bson:"registry_id" json:"registry_id"    yaml:"registry_id"`
>>>>>>> 87a3b054
}

type ImagesByService struct {
	ServiceName string       `bson:"service_name" json:"service_name" yaml:"service_name"`
	Images      []*ImageData `bson:"images"       json:"images"       yaml:"images"`
}

type ArtifactPackageTaskArgs struct {
	ProductName      string             `bson:"product_name"      json:"product_name"`
	Images           []*ImagesByService `bson:"images"            json:"images"`
	SourceRegistries []string           `bson:"source_registries" json:"source_registries"`
	TargetRegistries []string           `bson:"target_registries" json:"target_registries"`
}

type ProductService struct {
	ServiceName string           `bson:"service_name"               json:"service_name"`
	ProductName string           `bson:"product_name"               json:"product_name"`
	Type        string           `bson:"type"                       json:"type"`
	Revision    int64            `bson:"revision"                   json:"revision"`
	Containers  []*Container     `bson:"containers"                 json:"containers,omitempty"`
	Configs     []*ServiceConfig `bson:"configs,omitempty"          json:"configs,omitempty"`
	Render      *RenderInfo      `bson:"render,omitempty"           json:"render,omitempty"` // 记录每个服务render信息 便于更新单个服务
	EnvConfigs  []*EnvConfig     `bson:"-"                          json:"env_configs,omitempty"`
}

type Container struct {
	Name  string `bson:"name"           json:"name"`
	Image string `bson:"image"          json:"image"`
}

type ServiceConfig struct {
	ConfigName string `bson:"config_name"           json:"config_name"`
	Revision   int64  `bson:"revision"              json:"revision"`
}

type EnvConfig struct {
	EnvName string   `bson:"env_name,omitempty" json:"env_name"`
	HostIDs []string `bson:"host_ids,omitempty" json:"host_ids"`
}

type TriggerBy struct {
	// 触发此次任务的代码库信息
	CodehostID int    `bson:"codehost_id,omitempty"      json:"codehost_id,omitempty"`
	RepoOwner  string `bson:"repo_owner,omitempty"       json:"repo_owner,omitempty"`
	RepoName   string `bson:"repo_name,omitempty"        json:"repo_name,omitempty"`
	Source     string `json:"source,omitempty" bson:"source,omitempty"`
	// 触发此次任务的merge request id，用于判断多个任务对应的commit是否属于同一个merge request
	MergeRequestID string `json:"merge_request_id,omitempty" bson:"merge_request_id,omitempty"`
	// 触发此次任务的commit id
	CommitID string `json:"commit_id,omitempty" bson:"commit_id,omitempty"`
}

type Stage struct {
	// 注意: 同一个stage暂时不能运行不同类型的Task
	TaskType    config.TaskType                   `bson:"type"               json:"type"`
	Status      config.Status                     `bson:"status"             json:"status"`
	RunParallel bool                              `bson:"run_parallel"       json:"run_parallel"`
	Desc        string                            `bson:"desc,omitempty"     json:"desc,omitempty"`
	SubTasks    map[string]map[string]interface{} `bson:"sub_tasks"          json:"sub_tasks"`
	AfterAll    bool                              `json:"after_all" bson:"after_all"`
}

func (Task) TableName() string {
	return "pipeline_task_v2"
}

func IToi(before interface{}, after interface{}) error {
	b, err := json.Marshal(before)
	if err != nil {
		return fmt.Errorf("marshal task error: %v", err)
	}

	if err := json.Unmarshal(b, &after); err != nil {
		return fmt.Errorf("unmarshal task error: %v", err)
	}

	return nil
}<|MERGE_RESOLUTION|>--- conflicted
+++ resolved
@@ -246,17 +246,10 @@
 }
 
 type ImageData struct {
-<<<<<<< HEAD
-	ImageUrl   string `bson:"image_url"       json:"image_url"       yaml:"image_url"`
-	ImageName  string `bson:"image_name"      json:"image_name"      yaml:"image_name"`
-	ImageTag   string `bson:"image_tag"       json:"image_tag"       yaml:"image_tag"`
-	RegistryID string `bson:"registry_id"     json:"registry_id"     yaml:"registry_id"`
-=======
 	ImageUrl   string `bson:"image_url"   json:"image_url"      yaml:"image_url"`
 	ImageName  string `bson:"image_name"  json:"image_name"     yaml:"image_name"`
 	ImageTag   string `bson:"image_tag"   json:"image_tag"      yaml:"image_tag"`
 	RegistryID string `bson:"registry_id" json:"registry_id"    yaml:"registry_id"`
->>>>>>> 87a3b054
 }
 
 type ImagesByService struct {
