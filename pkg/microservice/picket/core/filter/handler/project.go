--- conflicted
+++ resolved
@@ -30,25 +30,17 @@
 		ctx.Err = e.ErrInvalidParam.AddErr(err).AddDesc("invalid CreateProjectReq")
 		return
 	}
-<<<<<<< HEAD
-	var body []byte
-=======
 	body := getReqBody(c)
 
 	ctx.Resp, ctx.Err = service.CreateProject(c.Request.Header, body, c.Request.URL.Query(), args.ProductName, args.Public, ctx.Logger)
 }
 
 func getReqBody(c *gin.Context) (body []byte) {
->>>>>>> c9db56a0
 	if cb, ok := c.Get(gin.BodyBytesKey); ok {
 		if cbb, ok := cb.([]byte); ok {
 			body = cbb
 		}
 	}
-<<<<<<< HEAD
-
-	ctx.Resp, ctx.Err = service.CreateProject(c.Request.Header, body, args.ProductName, args.Public, ctx.Logger)
-=======
 	return body
 }
 
@@ -75,5 +67,4 @@
 	defer func() { internalhandler.JSONResponse(c, ctx) }()
 
 	ctx.Resp, ctx.Err = service.DeleteProject(c.Request.Header, c.Request.URL.Query(), c.Param("name"), ctx.Logger)
->>>>>>> c9db56a0
 }