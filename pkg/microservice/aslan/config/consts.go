--- conflicted
+++ resolved
@@ -83,13 +83,10 @@
 	TestType PipelineType = "test"
 	// ServiceType 服务
 	ServiceType PipelineType = "service"
-<<<<<<< HEAD
 	// WorkflowTypeV3
 	WorkflowTypeV3 PipelineType = "workflow_v3"
-=======
 	// ArtifactPackageType package artifact
 	ArtifactType PipelineType = "artifact"
->>>>>>> e82cfcf4
 )
 
 type Status string
@@ -124,26 +121,9 @@
 type TaskType string
 
 const (
-<<<<<<< HEAD
-	TaskPipeline       TaskType = "pipeline"
-	TaskBuild          TaskType = "buildv2"
-	TaskBuildV3        TaskType = "buildv3"
-	TaskJenkinsBuild   TaskType = "jenkins_build"
-	TaskArtifact       TaskType = "artifact"
-	TaskArtifactDeploy TaskType = "artifact_deploy"
-	TaskDeploy         TaskType = "deploy"
-	TaskTestingV2      TaskType = "testingv2"
-	TaskDistributeToS3 TaskType = "distribute2kodo"
-	TaskReleaseImage   TaskType = "release_image"
-	TaskJira           TaskType = "jira"
-	TaskDockerBuild    TaskType = "docker_build"
-	TaskSecurity       TaskType = "security"
-	TaskResetImage     TaskType = "reset_image"
-	TaskDistribute     TaskType = "distribute"
-	TaskTrigger        TaskType = "trigger"
-=======
 	TaskPipeline        TaskType = "pipeline"
 	TaskBuild           TaskType = "buildv2"
+	TaskBuildV3         TaskType = "buildv3"
 	TaskJenkinsBuild    TaskType = "jenkins_build"
 	TaskArtifact        TaskType = "artifact"
 	TaskArtifactDeploy  TaskType = "artifact_deploy"
@@ -156,8 +136,8 @@
 	TaskSecurity        TaskType = "security"
 	TaskResetImage      TaskType = "reset_image"
 	TaskDistribute      TaskType = "distribute"
+	TaskTrigger         TaskType = "trigger"
 	TaskArtifactPackage TaskType = "artifact_package"
->>>>>>> e82cfcf4
 )
 
 type DistributeType string
