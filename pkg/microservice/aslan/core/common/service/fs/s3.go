--- conflicted
+++ resolved
@@ -31,35 +31,32 @@
 	fsutil "github.com/koderover/zadig/pkg/util/fs"
 )
 
-<<<<<<< HEAD
-func ArchiveAndUploadFilesToSpecifiedS3(fileTree fs.FS, name, s3Base string, copies []string, s3Id string, logger *zap.SugaredLogger) error {
+func ArchiveAndUploadFilesToSpecifiedS3(fileTree fs.FS, names []string, s3Base, s3Id string, logger *zap.SugaredLogger) error {
 	s3Storage, err := s3service.FindS3ById(s3Id)
 	if err != nil {
 		logger.Errorf("Failed to find default s3, err:%v", err)
 		return err
 	}
-	return archiveAndUploadFiles(fileTree, name, s3Base, copies, s3Storage, logger)
+	return archiveAndUploadFiles(fileTree, names, s3Base, s3Storage, logger)
 }
 
-func ArchiveAndUploadFilesToS3(fileTree fs.FS, name, s3Base string, copies []string, logger *zap.SugaredLogger) error {
+func ArchiveAndUploadFilesToS3(fileTree fs.FS, names []string, s3Base string, logger *zap.SugaredLogger) error {
 	s3Storage, err := s3service.FindDefaultS3()
 	if err != nil {
 		logger.Errorf("Failed to find default s3, err:%v", err)
 		return err
 	}
-	return archiveAndUploadFiles(fileTree, name, s3Base, copies, s3Storage, logger)
+	return archiveAndUploadFiles(fileTree, names, s3Base, s3Storage, logger)
 }
 
-func archiveAndUploadFiles(fileTree fs.FS, name, s3Base string, copies []string, s3Storage *s3.S3, logger *zap.SugaredLogger) error {
-=======
-// ArchiveAndUploadFilesToS3 archive local files and upload to default s3 storage
+// archiveAndUploadFiles archive local files and upload to default s3 storage
 // if multiple names appointed, s3storage.copy will be used to handle extra names
-func ArchiveAndUploadFilesToS3(fileTree fs.FS, names []string, s3Base string, logger *zap.SugaredLogger) error {
+func archiveAndUploadFiles(fileTree fs.FS, names []string, s3Base string, s3Storage *s3.S3, logger *zap.SugaredLogger) error {
+
 	if len(names) == 0 {
 		return fmt.Errorf("names not appointed")
 	}
 
->>>>>>> 9e9b0a45
 	tmpDir, err := os.MkdirTemp("", "")
 	if err != nil {
 		logger.Errorf("Failed to create temp dir, err: %s", err)
@@ -92,11 +89,7 @@
 		return err
 	}
 
-<<<<<<< HEAD
-	//copy file to avoid duplicated file transfer
-=======
 	// copy file to avoid duplicated file transfer
->>>>>>> 9e9b0a45
 	for _, copyName := range copies {
 		targetPath := filepath.Join(s3Storage.Subfolder, s3Base, fmt.Sprintf("%s.tar.gz", copyName))
 		err = client.CopyObject(s3Storage.Bucket, s3Path, targetPath)
