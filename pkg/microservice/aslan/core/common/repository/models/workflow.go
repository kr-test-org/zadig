--- conflicted
+++ resolved
@@ -77,11 +77,8 @@
 	RepoOwner    string                 `bson:"repo_owner"                json:"repo_owner"`
 	RepoName     string                 `bson:"repo_name"                 json:"repo_name"`
 	Branch       string                 `bson:"branch"                    json:"branch"`
-<<<<<<< HEAD
 	Tag          string                 `bson:"tag"                       json:"tag"`
-=======
 	Committer    string                 `bson:"committer"                 json:"committer"`
->>>>>>> c02c9deb
 	MatchFolders []string               `bson:"match_folders"             json:"match_folders,omitempty"`
 	CodehostID   int                    `bson:"codehost_id"               json:"codehost_id"`
 	Events       []config.HookEventType `bson:"events"                    json:"events"`
