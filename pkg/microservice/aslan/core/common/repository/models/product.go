/*
Copyright 2021 The KodeRover Authors.

Licensed under the Apache License, Version 2.0 (the "License");
you may not use this file except in compliance with the License.
You may obtain a copy of the License at

    http://www.apache.org/licenses/LICENSE-2.0

Unless required by applicable law or agreed to in writing, software
distributed under the License is distributed on an "AS IS" BASIS,
WITHOUT WARRANTIES OR CONDITIONS OF ANY KIND, either express or implied.
See the License for the specific language governing permissions and
limitations under the License.
*/

package models

import (
	"go.mongodb.org/mongo-driver/bson/primitive"

	templatemodels "github.com/koderover/zadig/pkg/microservice/aslan/core/common/repository/models/template"
)

type ProductAuthType string
type ProductPermission string

// Vars不做保存，只做input参数
type Product struct {
	ID           primitive.ObjectID            `bson:"_id,omitempty"             json:"id,omitempty"`
	ProductName  string                        `bson:"product_name"              json:"product_name"`
	CreateTime   int64                         `bson:"create_time"               json:"create_time"`
	UpdateTime   int64                         `bson:"update_time"               json:"update_time"`
	Namespace    string                        `bson:"namespace,omitempty"       json:"namespace,omitempty"`
	Status       string                        `bson:"status"                    json:"status"`
	Revision     int64                         `bson:"revision"                  json:"revision"`
	Enabled      bool                          `bson:"enabled"                   json:"enabled"`
	EnvName      string                        `bson:"env_name"                  json:"env_name"`
	UpdateBy     string                        `bson:"update_by"                 json:"update_by"`
	Auth         []*ProductAuth                `bson:"auth"                      json:"auth"`
	Visibility   string                        `bson:"-"                         json:"visibility"`
	Services     [][]*ProductService           `bson:"services"                  json:"services"`
	Render       *RenderInfo                   `bson:"render"                    json:"render"`
	Error        string                        `bson:"error"                     json:"error"`
	Vars         []*templatemodels.RenderKV    `bson:"vars,omitempty"            json:"vars,omitempty"`
	ChartInfos   []*templatemodels.RenderChart `bson:"-"                         json:"chart_infos,omitempty"`
	IsPublic     bool                          `bson:"is_public"                 json:"isPublic"`
	RoleIDs      []int64                       `bson:"role_ids"                  json:"roleIds"`
	ClusterID    string                        `bson:"cluster_id,omitempty"      json:"cluster_id,omitempty"`
	RecycleDay   int                           `bson:"recycle_day"               json:"recycle_day"`
	Source       string                        `bson:"source"                    json:"source"`
	IsOpenSource bool                          `bson:"is_opensource"             json:"is_opensource"`
	RegistryID   string                        `bson:"registry_id"               json:"registry_id"`
<<<<<<< HEAD
	BaseName     string                        `bson:"base_name" json:"base_name"`
=======
	// IsExisted is true if this environment is created from an existing one
	IsExisted bool `bson:"is_existed"                json:"is_existed"`
>>>>>>> 6ce624c4
	// TODO: temp flag
	IsForkedProduct bool `bson:"-" json:"-"`
}

type RenderInfo struct {
	Name        string `bson:"name"                     json:"name"`
	Revision    int64  `bson:"revision"                 json:"revision"`
	ProductTmpl string `bson:"product_tmpl"             json:"product_tmpl"`
	Description string `bson:"description"              json:"description"`
}

type ProductAuth struct {
	Type        ProductAuthType     `bson:"type"          json:"type"`
	Name        string              `bson:"name"          json:"name"`
	Permissions []ProductPermission `bson:"permissions"   json:"permissions"`
}

type ProductService struct {
	ServiceName string       `bson:"service_name"               json:"service_name"`
	ProductName string       `bson:"product_name"               json:"product_name"`
	Type        string       `bson:"type"                       json:"type"`
	Revision    int64        `bson:"revision"                   json:"revision"`
	Containers  []*Container `bson:"containers"                 json:"containers,omitempty"`
	Render      *RenderInfo  `bson:"render,omitempty"           json:"render,omitempty"` // 记录每个服务render信息 便于更新单个服务
	EnvConfigs  []*EnvConfig `bson:"-"                          json:"env_configs,omitempty"`
}

type ServiceConfig struct {
	ConfigName string `bson:"config_name"           json:"config_name"`
	Revision   int64  `bson:"revision"              json:"revision"`
}

func (Product) TableName() string {
	return "product"
}

// TODO: LOU: what namespace is it??
func (p *Product) GetNamespace() string {
	return p.ProductName + "-env-" + p.EnvName
}

func (p *Product) GetGroupServiceNames() [][]string {
	var resp [][]string
	for _, group := range p.Services {
		services := make([]string, 0, len(group))
		for _, service := range group {
			services = append(services, service.ServiceName)
		}
		resp = append(resp, services)
	}
	return resp
}

func (p *Product) GetServiceMap() map[string]*ProductService {
	ret := make(map[string]*ProductService)
	for _, group := range p.Services {
		for _, svc := range group {
			ret[svc.ServiceName] = svc
		}
	}

	return ret
}<|MERGE_RESOLUTION|>--- conflicted
+++ resolved
@@ -51,12 +51,9 @@
 	Source       string                        `bson:"source"                    json:"source"`
 	IsOpenSource bool                          `bson:"is_opensource"             json:"is_opensource"`
 	RegistryID   string                        `bson:"registry_id"               json:"registry_id"`
-<<<<<<< HEAD
 	BaseName     string                        `bson:"base_name" json:"base_name"`
-=======
 	// IsExisted is true if this environment is created from an existing one
 	IsExisted bool `bson:"is_existed"                json:"is_existed"`
->>>>>>> 6ce624c4
 	// TODO: temp flag
 	IsForkedProduct bool `bson:"-" json:"-"`
 }
