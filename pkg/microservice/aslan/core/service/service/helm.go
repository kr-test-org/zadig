/*
Copyright 2021 The KodeRover Authors.

Licensed under the Apache License, Version 2.0 (the "License");
you may not use this file except in compliance with the License.
You may obtain a copy of the License at

    http://www.apache.org/licenses/LICENSE-2.0

Unless required by applicable law or agreed to in writing, software
distributed under the License is distributed on an "AS IS" BASIS,
WITHOUT WARRANTIES OR CONDITIONS OF ANY KIND, either express or implied.
See the License for the specific language governing permissions and
limitations under the License.
*/

package service

import (
	"bytes"
	"encoding/json"
	"fmt"
	"io/fs"
	"os"
	"path"
	"path/filepath"
	"strings"
	"sync"
	"text/template"
	"time"

	"github.com/27149chen/afero"
	"github.com/otiai10/copy"
	"github.com/pkg/errors"
	"go.uber.org/zap"
	"k8s.io/apimachinery/pkg/util/wait"
	"sigs.k8s.io/yaml"

	configbase "github.com/koderover/zadig/pkg/config"
	"github.com/koderover/zadig/pkg/microservice/aslan/config"
	"github.com/koderover/zadig/pkg/microservice/aslan/core/common/repository/models"
	commonmodels "github.com/koderover/zadig/pkg/microservice/aslan/core/common/repository/models"
	templatemodels "github.com/koderover/zadig/pkg/microservice/aslan/core/common/repository/models/template"
	commonrepo "github.com/koderover/zadig/pkg/microservice/aslan/core/common/repository/mongodb"
	templaterepo "github.com/koderover/zadig/pkg/microservice/aslan/core/common/repository/mongodb/template"
	commonservice "github.com/koderover/zadig/pkg/microservice/aslan/core/common/service"
	fsservice "github.com/koderover/zadig/pkg/microservice/aslan/core/common/service/fs"
	"github.com/koderover/zadig/pkg/setting"
	"github.com/koderover/zadig/pkg/shared/client/systemconfig"
	e "github.com/koderover/zadig/pkg/tool/errors"
	"github.com/koderover/zadig/pkg/tool/helmclient"
	"github.com/koderover/zadig/pkg/tool/log"
	"github.com/koderover/zadig/pkg/types"
	yamlutil "github.com/koderover/zadig/pkg/util/yaml"
)

type HelmService struct {
	ServiceInfos []*commonmodels.Service `json:"service_infos"`
	FileInfos    []*types.FileInfo       `json:"file_infos"`
	Services     [][]string              `json:"services"`
}

type HelmServiceArgs struct {
	ProductName      string             `json:"product_name"`
	CreateBy         string             `json:"create_by"`
	HelmServiceInfos []*HelmServiceInfo `json:"helm_service_infos"`
}

type HelmServiceInfo struct {
	ServiceName string `json:"service_name"`
	FilePath    string `json:"file_path"`
	FileName    string `json:"file_name"`
	FileContent string `json:"file_content"`
}

type HelmServiceModule struct {
	ServiceModules []*ServiceModule      `json:"service_modules"`
	Service        *commonmodels.Service `json:"service,omitempty"`
}

type Chart struct {
	APIVersion string `json:"apiVersion"`
	Name       string `json:"name"`
	Version    string `json:"version"`
	AppVersion string `json:"appVersion"`
}

type helmServiceCreationArgs struct {
	ChartName        string
	ChartVersion     string
	ServiceRevision  int64
	MergedValues     string
	ServiceName      string
	FilePath         string
	ProductName      string
	CreateBy         string
	CodehostID       int
	Owner            string
	Repo             string
	Branch           string
	RepoLink         string
	Source           string
	HelmTemplateName string
	ValuePaths       []string
	ValuesYaml       string
	Variables        []*Variable
<<<<<<< HEAD
	GerritRepoName   string
	GerritBranchName string
	GerritRemoteName string
	GerritPath       string
	GerritCodeHostID int
=======
	ChartRepoName    string
>>>>>>> 2140a446
}

type ChartTemplateData struct {
	TemplateName      string
	TemplateData      *commonmodels.Chart
	ChartName         string
	ChartVersion      string
	DefaultValuesYAML []byte // content of values.yaml in template
}

type GetFileContentParam struct {
	FilePath        string `json:"filePath"        form:"filePath"`
	FileName        string `json:"fileName"        form:"fileName"`
	Revision        int64  `json:"revision"        form:"revision"`
	DeliveryVersion bool   `json:"deliveryVersion" form:"deliveryVersion"`
}

func ListHelmServices(productName string, log *zap.SugaredLogger) (*HelmService, error) {
	helmService := &HelmService{
		ServiceInfos: []*commonmodels.Service{},
		FileInfos:    []*types.FileInfo{},
		Services:     [][]string{},
	}

	opt := &commonrepo.ServiceListOption{
		ProductName: productName,
		Type:        setting.HelmDeployType,
	}

	services, err := commonrepo.NewServiceColl().ListMaxRevisions(opt)
	if err != nil {
		log.Errorf("[helmService.list] err:%v", err)
		return nil, e.ErrListTemplate.AddErr(err)
	}
	helmService.ServiceInfos = services

	if len(services) > 0 {
		fis, err := loadServiceFileInfos(services[0].ProductName, services[0].ServiceName, 0, "")
		if err != nil {
			log.Errorf("Failed to load service file info, err: %s", err)
			return nil, e.ErrListTemplate.AddErr(err)
		}
		helmService.FileInfos = fis
	}
	project, err := templaterepo.NewProductColl().Find(productName)
	if err != nil {
		log.Errorf("Failed to find project info, err: %s", err)
		return nil, e.ErrListTemplate.AddErr(err)
	}
	helmService.Services = project.Services

	return helmService, nil
}

func GetHelmServiceModule(serviceName, productName string, revision int64, log *zap.SugaredLogger) (*HelmServiceModule, error) {

	serviceTemplate, err := commonservice.GetServiceTemplate(serviceName, setting.HelmDeployType, productName, setting.ProductStatusDeleting, revision, log)
	if err != nil {
		return nil, err
	}
	helmServiceModule := new(HelmServiceModule)
	serviceModules := make([]*ServiceModule, 0)
	for _, container := range serviceTemplate.Containers {
		serviceModule := new(ServiceModule)
		serviceModule.Container = container
		buildObj, _ := commonrepo.NewBuildColl().Find(&commonrepo.BuildFindOption{ProductName: productName, ServiceName: serviceName, Targets: []string{container.Name}})
		if buildObj != nil {
			serviceModule.BuildName = buildObj.Name
		}
		serviceModules = append(serviceModules, serviceModule)
	}
	helmServiceModule.Service = serviceTemplate
	helmServiceModule.ServiceModules = serviceModules
	return helmServiceModule, err
}

func GetFilePath(serviceName, productName string, revision int64, dir string, _ *zap.SugaredLogger) ([]*types.FileInfo, error) {
	return loadServiceFileInfos(productName, serviceName, revision, dir)
}

func GetFileContent(serviceName, productName string, param *GetFileContentParam, log *zap.SugaredLogger) (string, error) {
	filePath, fileName, revision, forDelivery := param.FilePath, param.FileName, param.Revision, param.DeliveryVersion
	svc, err := commonrepo.NewServiceColl().Find(&commonrepo.ServiceFindOption{
		ProductName: productName,
		ServiceName: serviceName,
		Revision:    revision,
	})
	if err != nil {
		return "", e.ErrFileContent.AddDesc(err.Error())
	}

	base := config.LocalServicePath(productName, serviceName)
	if revision > 0 {
		base = config.LocalServicePathWithRevision(productName, serviceName, revision)
		if err = commonservice.PreloadServiceManifestsByRevision(base, svc); err != nil {
			log.Warnf("failed to get chart of revision: %d for service: %s, use latest version",
				svc.Revision, svc.ServiceName)
		}
	}
	if err != nil || revision == 0 {
		base = config.LocalServicePath(productName, serviceName)
		err = commonservice.PreLoadServiceManifests(base, svc)
		if err != nil {
			return "", e.ErrFileContent.AddDesc(err.Error())
		}
	}

	if forDelivery {
		base = config.LocalDeliveryChartPathWithRevision(productName, serviceName, revision)
	}

	file := filepath.Join(base, serviceName, filePath, fileName)
	fileContent, err := os.ReadFile(file)
	if err != nil {
		log.Errorf("Failed to read file %s, err: %s", file, err)
		return "", e.ErrFileContent.AddDesc(err.Error())
	}

	return string(fileContent), nil
}

func prepareChartTemplateData(templateName string, logger *zap.SugaredLogger) (*ChartTemplateData, error) {
	templateChart, err := commonrepo.NewChartColl().Get(templateName)
	if err != nil {
		logger.Errorf("Failed to get chart template %s, err: %s", templateName, err)
		return nil, fmt.Errorf("failed to get chart template: %s", templateName)
	}

	// get chart template from local disk
	localBase := configbase.LocalChartTemplatePath(templateName)
	s3Base := configbase.ObjectStorageChartTemplatePath(templateName)
	if err = fsservice.PreloadFiles(templateName, localBase, s3Base, logger); err != nil {
		logger.Errorf("Failed to download template %s, err: %s", templateName, err)
		return nil, err
	}

	base := filepath.Base(templateChart.Path)
	defaultValuesFile := filepath.Join(localBase, base, setting.ValuesYaml)
	defaultValues, _ := os.ReadFile(defaultValuesFile)

	chartFilePath := filepath.Join(localBase, base, setting.ChartYaml)
	chartFileContent, err := os.ReadFile(chartFilePath)
	if err != nil {
		logger.Errorf("Failed to read chartfile template %s, err: %s", templateName, err)
		return nil, err
	}
	chart := new(Chart)
	if err = yaml.Unmarshal(chartFileContent, chart); err != nil {
		logger.Errorf("Failed to unmarshal chart yaml %s, err: %s", setting.ChartYaml, err)
		return nil, err
	}

	return &ChartTemplateData{
		TemplateName:      templateName,
		TemplateData:      templateChart,
		ChartName:         chart.Name,
		ChartVersion:      chart.Version,
		DefaultValuesYAML: defaultValues,
	}, nil
}

func getNextServiceRevision(productName, serviceName string) (int64, error) {
	serviceTemplate := fmt.Sprintf(setting.ServiceTemplateCounterName, serviceName, productName)
	rev, err := commonrepo.NewCounterColl().GetNextSeq(serviceTemplate)
	if err != nil {
		log.Errorf("Failed to get next revision for service %s, err: %s", serviceName, err)
		return 0, err
	}
	if err = commonrepo.NewServiceColl().Delete(serviceName, setting.HelmDeployType, serviceName, setting.ProductStatusDeleting, rev); err != nil {
		log.Warnf("Failed to delete stale service %s with revision %d, err: %s", serviceName, rev, err)
	}
	return rev, err
}

// make local chart info copy with revision
func copyChartRevision(projectName, serviceName string, revision int64) error {
	sourceChartPath := config.LocalServicePath(projectName, serviceName)
	revisionChartLocalPath := config.LocalServicePathWithRevision(projectName, serviceName, revision)

	err := os.RemoveAll(revisionChartLocalPath)
	if err != nil {
		log.Errorf("failed to remove old chart revision data, projectName %s serviceName %s revision %d, err %s", projectName, serviceName, revision, err)
		return err
	}

	err = copy.Copy(sourceChartPath, revisionChartLocalPath)
	if err != nil {
		log.Errorf("failed to copy chart info, projectName %s serviceName %s revision %d, err %s", projectName, serviceName, revision, err)
		return err
	}
	return nil
}

func clearChartFiles(projectName, serviceName string, revision int64, logger *zap.SugaredLogger, source ...string) {
	clearChartFilesInS3Storage(projectName, serviceName, revision, logger)
	if len(source) == 0 {
		clearLocalChartFiles(projectName, serviceName, revision, logger)
	}
}

// clear chart files in s3 storage
func clearChartFilesInS3Storage(projectName, serviceName string, revision int64, logger *zap.SugaredLogger) {
	s3FileNames := []string{serviceName, fmt.Sprintf("%s-%d", serviceName, revision)}
	errRemoveFile := fsservice.DeleteArchivedFileFromS3(s3FileNames, config.ObjectStorageServicePath(projectName, serviceName), logger)
	if errRemoveFile != nil {
		logger.Errorf("Failed to remove files: %v from s3 strorage, err: %s", s3FileNames, errRemoveFile)
	}
}

// clear local chart infos
func clearLocalChartFiles(projectName, serviceName string, revision int64, logger *zap.SugaredLogger) {
	latestChartPath := config.LocalServicePath(projectName, serviceName)
	revisionChartLocalPath := config.LocalServicePathWithRevision(projectName, serviceName, revision)
	for _, path := range []string{latestChartPath, revisionChartLocalPath} {
		err := os.RemoveAll(path)
		if err != nil {
			logger.Errorf("failed to remove local chart data, path: %s, err: %s", path, err)
		}
	}
}

func CreateOrUpdateHelmService(projectName string, args *HelmServiceCreationArgs, logger *zap.SugaredLogger) (*BulkHelmServiceCreationResponse, error) {
	switch args.Source {
	case LoadFromRepo, LoadFromPublicRepo:
		return CreateOrUpdateHelmServiceFromGitRepo(projectName, args, logger)
	case LoadFromChartTemplate:
		return CreateOrUpdateHelmServiceFromChartTemplate(projectName, args, logger)
<<<<<<< HEAD
	case LoadFromGerrit:
		return CreateOrUpdateHelmServiceFromGerrit(projectName, args, logger)
=======
	case LoadFromChartRepo:
		return CreateOrUpdateHelmServiceFromChartRepo(projectName, args, logger)
>>>>>>> 2140a446
	default:
		return nil, fmt.Errorf("invalid source")
	}
}

func CreateOrUpdateHelmServiceFromChartRepo(projectName string, args *HelmServiceCreationArgs, log *zap.SugaredLogger) (*BulkHelmServiceCreationResponse, error) {
	chartRepoArgs, ok := args.CreateFrom.(*CreateFromChartRepo)
	if !ok {
		return nil, e.ErrCreateTemplate.AddDesc("invalid argument")
	}

	chartRepo, err := commonrepo.NewHelmRepoColl().Find(&commonrepo.HelmRepoFindOption{RepoName: chartRepoArgs.ChartRepoName})
	if err != nil {
		log.Errorf("failed to query chart-repo info, productName: %s, err: %s", projectName, err)
		return nil, e.ErrCreateTemplate.AddDesc(fmt.Sprintf("failed to query chart-repo info, productName: %s, repoName: %s", projectName, chartRepoArgs.ChartRepoName))
	}

	chartClient, err := helmclient.NewHelmChartRepoClient(chartRepo.URL, chartRepo.Username, chartRepo.Password)
	if err != nil {
		return nil, e.ErrCreateTemplate.AddErr(errors.Wrapf(err, "failed to init chart client for repo: %s", chartRepo.RepoName))
	}

	index, err := chartClient.FetchIndexYaml()
	if err != nil {
		return nil, e.ErrCreateTemplate.AddErr(err)
	}

	// validate chart with specific version exists in repo
	foundChart := false
	for name, entries := range index.Entries {
		if name != chartRepoArgs.ChartName {
			continue
		}
		for _, entry := range entries {
			if entry.Version == chartRepoArgs.ChartVersion {
				foundChart = true
				break
			}
		}
		break
	}
	if !foundChart {
		return nil, e.ErrCreateTemplate.AddDesc(fmt.Sprintf("failed to find chart: %s-%s from chart repo", chartRepoArgs.ChartName, chartRepoArgs.ChartVersion))
	}

	localPath := config.LocalServicePath(projectName, chartRepoArgs.ChartName)
	err = chartClient.DownloadAndExpand(chartRepoArgs.ChartName, chartRepoArgs.ChartVersion, localPath)
	if err != nil {
		return nil, e.ErrCreateTemplate.AddErr(err)
	}

	serviceName := chartRepoArgs.ChartName
	rev, err := getNextServiceRevision(projectName, serviceName)
	if err != nil {
		log.Errorf("Failed to get next revision for service %s, err: %s", serviceName, err)
		return nil, e.ErrCreateTemplate.AddErr(err)
	}

	var finalErr error
	// clear files from both s3 and local when error occurred in next stages
	defer func() {
		if finalErr != nil {
			clearChartFiles(projectName, serviceName, rev, log)
		}
	}()

	// read values.yaml
	fsTree := os.DirFS(config.LocalServicePath(projectName, chartRepoArgs.ChartName))
	valuesYAML, err := readValuesYAML(fsTree, chartRepoArgs.ChartName, log)
	if err != nil {
		finalErr = e.ErrCreateTemplate.AddErr(err)
		return nil, finalErr
	}

	// upload to s3 storage
	s3Base := config.ObjectStorageServicePath(projectName, serviceName)
	err = fsservice.ArchiveAndUploadFilesToS3(fsTree, []string{serviceName, fmt.Sprintf("%s-%d", serviceName, rev)}, s3Base, log)
	if err != nil {
		finalErr = e.ErrCreateTemplate.AddErr(err)
		return nil, finalErr
	}

	// copy service revision data from latest
	err = copyChartRevision(projectName, serviceName, rev)
	if err != nil {
		log.Errorf("Failed to copy file %s, err: %s", serviceName, err)
		finalErr = errors.Wrapf(err, "Failed to copy chart info, service %s", serviceName)
		return nil, finalErr
	}

	svc, err := createOrUpdateHelmService(
		fsTree,
		&helmServiceCreationArgs{
			ChartName:       chartRepoArgs.ChartName,
			ChartVersion:    chartRepoArgs.ChartVersion,
			ChartRepoName:   chartRepoArgs.ChartRepoName,
			ServiceRevision: rev,
			MergedValues:    string(valuesYAML),
			ServiceName:     serviceName,
			ProductName:     projectName,
			CreateBy:        args.CreatedBy,
			Source:          setting.SourceFromChartRepo,
		},
		log,
	)
	if err != nil {
		log.Errorf("Failed to create service %s in project %s, error: %s", serviceName, projectName, err)
		finalErr = e.ErrCreateTemplate.AddErr(err)
		return nil, finalErr
	}

	compareHelmVariable([]*templatemodels.RenderChart{
		{
			ServiceName:  chartRepoArgs.ChartName,
			ChartVersion: svc.HelmChart.Version,
			ValuesYaml:   svc.HelmChart.ValuesYaml,
		},
	}, projectName, args.CreatedBy, log)

	return &BulkHelmServiceCreationResponse{
		SuccessServices: []string{serviceName},
	}, nil
}

func CreateOrUpdateHelmServiceFromChartTemplate(projectName string, args *HelmServiceCreationArgs, logger *zap.SugaredLogger) (*BulkHelmServiceCreationResponse, error) {
	templateArgs, ok := args.CreateFrom.(*CreateFromChartTemplate)
	if !ok {
		return nil, fmt.Errorf("invalid argument")
	}

	templateChartInfo, err := prepareChartTemplateData(templateArgs.TemplateName, logger)
	if err != nil {
		return nil, err
	}

	var values [][]byte
	if len(templateChartInfo.DefaultValuesYAML) > 0 {
		//render variables
		renderedYaml, err := renderVariablesToYaml(string(templateChartInfo.DefaultValuesYAML), projectName, args.Name, templateArgs.Variables)
		if err != nil {
			return nil, err
		}
		values = append(values, []byte(renderedYaml))
	}

	if len(templateArgs.ValuesYAML) > 0 {
		values = append(values, []byte(templateArgs.ValuesYAML))
	}

	localBase := configbase.LocalChartTemplatePath(templateArgs.TemplateName)
	base := filepath.Base(templateChartInfo.TemplateData.Path)

	// copy template to service path and update the values.yaml
	from := filepath.Join(localBase, base)
	to := filepath.Join(config.LocalServicePath(projectName, args.Name), args.Name)
	// remove old files
	if err = os.RemoveAll(to); err != nil {
		logger.Errorf("Failed to remove dir %s, err: %s", to, err)
		return nil, err
	}
	if err = copy.Copy(from, to); err != nil {
		logger.Errorf("Failed to copy file from %s to %s, err: %s", from, to, err)
		return nil, err
	}

	merged, err := yamlutil.Merge(values)
	if err != nil {
		logger.Errorf("Failed to merge values, err: %s", err)
		return nil, err
	}

	if err = os.WriteFile(filepath.Join(to, setting.ValuesYaml), merged, 0644); err != nil {
		logger.Errorf("Failed to write values, err: %s", err)
		return nil, err
	}

	rev, err := getNextServiceRevision(projectName, args.Name)
	if err != nil {
		logger.Errorf("Failed to get next revision for service %s, err: %s", args.Name, err)
		return nil, errors.Wrapf(err, "Failed to get service next revision, service %s", args.Name)
	}

	err = copyChartRevision(projectName, args.Name, rev)
	if err != nil {
		logger.Errorf("Failed to copy file %s, err: %s", args.Name, err)
		return nil, errors.Wrapf(err, "Failed to copy chart info, service %s", args.Name)
	}

	// clear files from both s3 and local when error occurred in next stages
	defer func() {
		if err != nil {
			clearChartFiles(projectName, args.Name, rev, logger)
		}
	}()

	fsTree := os.DirFS(config.LocalServicePath(projectName, args.Name))
	serviceS3Base := config.ObjectStorageServicePath(projectName, args.Name)
	if err = fsservice.ArchiveAndUploadFilesToS3(fsTree, []string{args.Name, fmt.Sprintf("%s-%d", args.Name, rev)}, serviceS3Base, logger); err != nil {
		logger.Errorf("Failed to upload files for service %s in project %s, err: %s", args.Name, projectName, err)
		return nil, err
	}

	svc, errCreate := createOrUpdateHelmService(
		fsTree,
		&helmServiceCreationArgs{
			ChartName:        templateChartInfo.ChartName,
			ChartVersion:     templateChartInfo.ChartVersion,
			ServiceRevision:  rev,
			MergedValues:     string(merged),
			ServiceName:      args.Name,
			FilePath:         to,
			ProductName:      projectName,
			CreateBy:         args.CreatedBy,
			Source:           setting.SourceFromChartTemplate,
			HelmTemplateName: templateArgs.TemplateName,
			ValuesYaml:       templateArgs.ValuesYAML,
			Variables:        templateArgs.Variables,
		},
		logger,
	)

	if errCreate != nil {
		err = errCreate
		logger.Errorf("Failed to create service %s in project %s, error: %s", args.Name, projectName, err)
		return nil, err
	}

	compareHelmVariable([]*templatemodels.RenderChart{
		{ServiceName: args.Name,
			ChartVersion: svc.HelmChart.Version,
			ValuesYaml:   svc.HelmChart.ValuesYaml,
		},
	}, projectName, args.CreatedBy, logger)

	return &BulkHelmServiceCreationResponse{
		SuccessServices: []string{args.Name},
	}, nil
}

func getCodehostType(repoArgs *CreateFromRepo, repoLink string) (string, *systemconfig.CodeHost, error) {
	if repoLink != "" {
		return setting.SourceFromPublicRepo, nil, nil
	}
	ch, err := systemconfig.New().GetCodeHost(repoArgs.CodehostID)
	if err != nil {
		log.Errorf("Failed to get codeHost by id %d, err: %s", repoArgs.CodehostID, err.Error())
		return "", ch, err
	}
	return ch.Type, ch, nil
}

func CreateOrUpdateHelmServiceFromGerrit(projectName string, args *HelmServiceCreationArgs, log *zap.SugaredLogger) (*BulkHelmServiceCreationResponse, error) {
	var (
		filePaths []string
		response  = &BulkHelmServiceCreationResponse{}
		base      string
	)
	resByte, resByteErr := json.Marshal(args.CreateFrom)
	if resByteErr != nil {
		log.Errorf("failed to json.Marshal err:%s", resByteErr)
		return nil, resByteErr
	}
	var createFromRepo CreateFromRepo
	jsonResErr := json.Unmarshal(resByte, &createFromRepo)
	if jsonResErr != nil {
		log.Errorf("failed to json.Unmarshal err:%s", resByteErr)
		return nil, jsonResErr
	}

	filePaths = createFromRepo.Paths
	base = path.Join(config.S3StoragePath(), createFromRepo.Repo)
	helmRenderCharts := make([]*templatemodels.RenderChart, 0, len(filePaths))
	var wg wait.Group
	var mux sync.RWMutex
	for _, p := range filePaths {
		filePath := strings.TrimLeft(p, "/")
		wg.Start(func() {
			var (
				serviceName  string
				chartVersion string
				valuesYAML   []byte
				finalErr     error
			)
			defer func() {
				mux.Lock()
				if finalErr != nil {
					response.FailedServices = append(response.FailedServices, &FailedService{
						Path:  filePath,
						Error: finalErr.Error(),
					})
				} else {
					response.SuccessServices = append(response.SuccessServices, serviceName)
				}
				mux.Unlock()
			}()

			currentFilePath := path.Join(base, filePath)
			log.Infof("Loading chart under path %s", currentFilePath)
			serviceName, chartVersion, finalErr = readChartYAML(os.DirFS(currentFilePath), currentFilePath, log)
			if finalErr != nil {
				return
			}
			valuesYAML, finalErr = readValuesYAML(os.DirFS(currentFilePath), currentFilePath, log)
			if finalErr != nil {
				return
			}

			log.Info("Found valid chart, Starting to save and upload files")
			rev, err := getNextServiceRevision(projectName, serviceName)
			if err != nil {
				log.Errorf("Failed to get next revision for service %s, err: %s", serviceName, err)
				finalErr = e.ErrCreateTemplate.AddErr(err)
				return
			}

			// clear files from s3 when error occurred in next stages
			defer func() {
				if finalErr != nil {
					clearChartFiles(projectName, serviceName, rev, log, string(args.Source))
				}
			}()

			// copy to latest dir and upload to s3
			if err = commonservice.CopyAndUploadService(projectName, serviceName, currentFilePath, []string{fmt.Sprintf("%s-%d", serviceName, rev)}); err != nil {
				log.Errorf("Failed to save or upload files for service %s in project %s, error: %s", serviceName, projectName, err)
				finalErr = e.ErrCreateTemplate.AddErr(err)
				return
			}

			err = copyChartRevision(projectName, serviceName, rev)
			if err != nil {
				log.Errorf("Failed to copy file %s, err: %s", serviceName, err)
				finalErr = errors.Wrapf(err, "Failed to copy chart info, service %s", serviceName)
				return
			}

			svc, err := createOrUpdateHelmService(
				nil,
				&helmServiceCreationArgs{
					ChartName:        serviceName,
					ChartVersion:     chartVersion,
					ServiceRevision:  rev,
					MergedValues:     string(valuesYAML),
					ServiceName:      serviceName,
					FilePath:         filePath,
					ProductName:      projectName,
					CreateBy:         args.CreatedBy,
					Source:           string(args.Source),
					GerritCodeHostID: createFromRepo.CodehostID,
					GerritPath:       currentFilePath,
					GerritRepoName:   createFromRepo.Repo,
					GerritBranchName: createFromRepo.Branch,
					GerritRemoteName: "origin",
				},
				log,
			)
			if err != nil {
				log.Errorf("Failed to create service %s in project %s, error: %s", serviceName, projectName, err)
				finalErr = e.ErrCreateTemplate.AddErr(err)
				return
			}

			helmRenderCharts = append(helmRenderCharts, &templatemodels.RenderChart{
				ServiceName:  serviceName,
				ChartVersion: svc.HelmChart.Version,
				ValuesYaml:   svc.HelmChart.ValuesYaml,
			})
		})
	}

	wg.Wait()

	compareHelmVariable(helmRenderCharts, projectName, args.CreatedBy, log)
	return response, nil
}

func CreateOrUpdateHelmServiceFromGitRepo(projectName string, args *HelmServiceCreationArgs, log *zap.SugaredLogger) (*BulkHelmServiceCreationResponse, error) {
	var err error
	var repoLink string
	repoArgs, ok := args.CreateFrom.(*CreateFromRepo)
	if !ok {
		publicArgs, ok := args.CreateFrom.(*CreateFromPublicRepo)
		if !ok {
			return nil, fmt.Errorf("invalid argument")
		}

		repoArgs, err = PublicRepoToPrivateRepoArgs(publicArgs)
		if err != nil {
			log.Errorf("Failed to parse repo args %+v, err: %s", publicArgs, err)
			return nil, err
		}

		repoLink = publicArgs.RepoLink
	}

	response := &BulkHelmServiceCreationResponse{}
	source, codehostInfo, err := getCodehostType(repoArgs, repoLink)
	if err != nil {
		log.Errorf("Failed to get source form repo data %+v, err: %s", *repoArgs, err.Error())
		return nil, err
	}

	helmRenderCharts := make([]*templatemodels.RenderChart, 0, len(repoArgs.Paths))

	var wg wait.Group
	var mux sync.RWMutex
	for _, p := range repoArgs.Paths {
		filePath := strings.TrimLeft(p, "/")
		wg.Start(func() {
			var (
				serviceName  string
				chartVersion string
				valuesYAML   []byte
				finalErr     error
			)
			defer func() {
				mux.Lock()
				if finalErr != nil {
					response.FailedServices = append(response.FailedServices, &FailedService{
						Path:  filePath,
						Error: finalErr.Error(),
					})
				} else {
					response.SuccessServices = append(response.SuccessServices, serviceName)
				}
				mux.Unlock()
			}()

			log.Infof("Loading chart under path %s", filePath)

			fsTree, err := fsservice.DownloadFilesFromSource(
				&fsservice.DownloadFromSourceArgs{CodehostID: repoArgs.CodehostID, Owner: repoArgs.Owner, Repo: repoArgs.Repo, Path: filePath, Branch: repoArgs.Branch, RepoLink: repoLink},
				func(chartTree afero.Fs) (string, error) {
					var err error
					serviceName, chartVersion, err = readChartYAML(afero.NewIOFS(chartTree), filepath.Base(filePath), log)
					if err != nil {
						return serviceName, err
					}
					valuesYAML, err = readValuesYAML(afero.NewIOFS(chartTree), filepath.Base(filePath), log)
					return serviceName, err
				})
			if err != nil {
				log.Errorf("Failed to download files from source, err %s", err)
				finalErr = e.ErrCreateTemplate.AddErr(err)
				return
			}

			log.Info("Found valid chart, Starting to save and upload files")

			rev, err := getNextServiceRevision(projectName, serviceName)
			if err != nil {
				log.Errorf("Failed to get next revision for service %s, err: %s", serviceName, err)
				finalErr = e.ErrCreateTemplate.AddErr(err)
				return
			}

			// clear files from both s3 and local when error occurred in next stages
			defer func() {
				if finalErr != nil {
					clearChartFiles(projectName, serviceName, rev, log)
				}
			}()

			// save files to disk and upload them to s3
			if err = commonservice.SaveAndUploadService(projectName, serviceName, []string{fmt.Sprintf("%s-%d", serviceName, rev)}, fsTree); err != nil {
				log.Errorf("Failed to save or upload files for service %s in project %s, error: %s", serviceName, projectName, err)
				finalErr = e.ErrCreateTemplate.AddErr(err)
				return
			}

			err = copyChartRevision(projectName, serviceName, rev)
			if err != nil {
				log.Errorf("Failed to copy file %s, err: %s", serviceName, err)
				finalErr = errors.Wrapf(err, "Failed to copy chart info, service %s", serviceName)
				return
			}

			if source != setting.SourceFromPublicRepo && codehostInfo != nil {
				repoLink = fmt.Sprintf("%s/%s/%s/%s/%s/%s", codehostInfo.Address, repoArgs.Owner, repoArgs.Repo, "tree", repoArgs.Branch, filePath)
			}

			svc, err := createOrUpdateHelmService(
				fsTree,
				&helmServiceCreationArgs{
					ChartName:       serviceName,
					ChartVersion:    chartVersion,
					ServiceRevision: rev,
					MergedValues:    string(valuesYAML),
					ServiceName:     serviceName,
					FilePath:        filePath,
					ProductName:     projectName,
					CreateBy:        args.CreatedBy,
					CodehostID:      repoArgs.CodehostID,
					Owner:           repoArgs.Owner,
					Repo:            repoArgs.Repo,
					Branch:          repoArgs.Branch,
					RepoLink:        repoLink,
					Source:          source,
				},
				log,
			)
			if err != nil {
				log.Errorf("Failed to create service %s in project %s, error: %s", serviceName, projectName, err)
				finalErr = e.ErrCreateTemplate.AddErr(err)
				return
			}

			helmRenderCharts = append(helmRenderCharts, &templatemodels.RenderChart{
				ServiceName:  serviceName,
				ChartVersion: svc.HelmChart.Version,
				ValuesYaml:   svc.HelmChart.ValuesYaml,
			})
		})
	}

	wg.Wait()

	compareHelmVariable(helmRenderCharts, projectName, args.CreatedBy, log)
	return response, nil
}

func CreateOrUpdateBulkHelmService(projectName string, args *BulkHelmServiceCreationArgs, logger *zap.SugaredLogger) (*BulkHelmServiceCreationResponse, error) {
	switch args.Source {
	case LoadFromChartTemplate:
		return CreateOrUpdateBulkHelmServiceFromTemplate(projectName, args, logger)
	default:
		return nil, fmt.Errorf("invalid source")
	}
}

func CreateOrUpdateBulkHelmServiceFromTemplate(projectName string, args *BulkHelmServiceCreationArgs, logger *zap.SugaredLogger) (*BulkHelmServiceCreationResponse, error) {
	templateArgs, ok := args.CreateFrom.(*CreateFromChartTemplate)
	if !ok {
		return nil, fmt.Errorf("invalid argument")
	}

	if args.ValuesData == nil || args.ValuesData.GitRepoConfig == nil || len(args.ValuesData.GitRepoConfig.ValuesPaths) == 0 {
		return nil, fmt.Errorf("invalid argument, missing values")
	}

	templateChartData, err := prepareChartTemplateData(templateArgs.TemplateName, logger)
	if err != nil {
		return nil, err
	}

	localBase := configbase.LocalChartTemplatePath(templateArgs.TemplateName)
	base := filepath.Base(templateChartData.TemplateData.Path)
	// copy template to service path and update the values.yaml
	from := filepath.Join(localBase, base)

	//record errors for every service
	failedServiceMap := &sync.Map{}
	renderChartMap := &sync.Map{}

	wg := sync.WaitGroup{}
	// run goroutines to speed up
	for _, singlePath := range args.ValuesData.GitRepoConfig.ValuesPaths {
		wg.Add(1)
		go func(repoConfig *commonservice.RepoConfig, path string) {
			defer wg.Done()
			renderChart, err := handleSingleService(projectName, repoConfig, path, from, args.CreatedBy, templateChartData, logger)
			if err != nil {
				failedServiceMap.Store(path, err.Error())
			} else {
				renderChartMap.Store(renderChart.ServiceName, renderChart)
			}
		}(args.ValuesData.GitRepoConfig, singlePath)
	}

	wg.Wait()

	resp := &BulkHelmServiceCreationResponse{
		SuccessServices: make([]string, 0),
		FailedServices:  make([]*FailedService, 0),
	}

	renderChars := make([]*templatemodels.RenderChart, 0)

	renderChartMap.Range(func(key, value interface{}) bool {
		resp.SuccessServices = append(resp.SuccessServices, key.(string))
		renderChars = append(renderChars, value.(*templatemodels.RenderChart))
		return true
	})

	failedServiceMap.Range(func(key, value interface{}) bool {
		resp.FailedServices = append(resp.FailedServices, &FailedService{
			Path:  key.(string),
			Error: value.(string),
		})
		return true
	})

	compareHelmVariable(renderChars, projectName, args.CreatedBy, logger)

	return resp, nil
}

func handleSingleService(projectName string, repoConfig *commonservice.RepoConfig, path, fromPath, createBy string,
	templateChartData *ChartTemplateData, logger *zap.SugaredLogger) (*templatemodels.RenderChart, error) {

	valuesYAML, err := fsservice.DownloadFileFromSource(&fsservice.DownloadFromSourceArgs{
		CodehostID: repoConfig.CodehostID,
		Owner:      repoConfig.Owner,
		Repo:       repoConfig.Repo,
		Path:       path,
		Branch:     repoConfig.Branch,
	})
	if err != nil {
		return nil, err
	}

	if len(valuesYAML) == 0 {
		return nil, fmt.Errorf("values.yaml is empty")
	}

	values := [][]byte{templateChartData.DefaultValuesYAML, valuesYAML}
	mergedValues, err := yamlutil.Merge(values)
	if err != nil {
		logger.Errorf("Failed to merge values, err: %s", err)
		return nil, err
	}

	serviceName := filepath.Base(path)
	serviceName = strings.TrimSuffix(serviceName, filepath.Ext(serviceName))

	to := filepath.Join(config.LocalServicePath(projectName, serviceName), serviceName)
	// remove old files
	if err = os.RemoveAll(to); err != nil {
		logger.Errorf("Failed to remove dir %s, err: %s", to, err)
		return nil, err
	}
	if err = copy.Copy(fromPath, to); err != nil {
		logger.Errorf("Failed to copy file from %s to %s, err: %s", fromPath, to, err)
		return nil, err
	}

	// write values.yaml file
	if err = os.WriteFile(filepath.Join(to, setting.ValuesYaml), mergedValues, 0644); err != nil {
		logger.Errorf("Failed to write values, err: %s", err)
		return nil, err
	}

	rev, err := getNextServiceRevision(projectName, serviceName)
	if err != nil {
		log.Errorf("Failed to get next revision for service %s, err: %s", serviceName, err)
		return nil, errors.Wrapf(err, "Failed to get service next revision, service %s", serviceName)
	}

	err = copyChartRevision(projectName, serviceName, rev)
	if err != nil {
		log.Errorf("Failed to copy file %s, err: %s", serviceName, err)
		return nil, errors.Wrapf(err, "Failed to copy chart info, service %s", serviceName)
	}

	fsTree := os.DirFS(config.LocalServicePath(projectName, serviceName))
	serviceS3Base := config.ObjectStorageServicePath(projectName, serviceName)

	// clear files from both s3 and local when error occurred in next stages
	defer func() {
		if err != nil {
			clearChartFiles(projectName, serviceName, rev, logger)
		}
	}()

	if err = fsservice.ArchiveAndUploadFilesToS3(fsTree, []string{serviceName, fmt.Sprintf("%s-%d", serviceName, rev)}, serviceS3Base, logger); err != nil {
		logger.Errorf("Failed to upload files for service %s in project %s, err: %s", serviceName, projectName, err)
		return nil, err
	}

	_, err = createOrUpdateHelmService(
		fsTree,
		&helmServiceCreationArgs{
			ChartName:        templateChartData.ChartName,
			ChartVersion:     templateChartData.ChartVersion,
			ServiceRevision:  rev,
			MergedValues:     string(mergedValues),
			ServiceName:      serviceName,
			FilePath:         to,
			ProductName:      projectName,
			CreateBy:         createBy,
			CodehostID:       repoConfig.CodehostID,
			Source:           setting.SourceFromChartTemplate,
			HelmTemplateName: templateChartData.TemplateName,
			ValuePaths:       []string{path},
			ValuesYaml:       string(valuesYAML),
		},
		logger,
	)
	if err != nil {
		logger.Errorf("Failed to create service %s in project %s, error: %s", serviceName, projectName, err)
		return nil, err
	}

	return &templatemodels.RenderChart{
		ServiceName:  serviceName,
		ChartVersion: templateChartData.ChartVersion,
		ValuesYaml:   string(mergedValues),
	}, nil
}

func readChartYAML(chartTree fs.FS, base string, logger *zap.SugaredLogger) (string, string, error) {
	chartFile, err := fs.ReadFile(chartTree, filepath.Join(base, setting.ChartYaml))
	if err != nil {
		logger.Errorf("Failed to read %s, err: %s", setting.ChartYaml, err)
		return "", "", err
	}
	chart := new(Chart)
	if err = yaml.Unmarshal(chartFile, chart); err != nil {
		log.Errorf("Failed to unmarshal yaml %s, err: %s", setting.ChartYaml, err)
		return "", "", err
	}

	return chart.Name, chart.Version, nil
}

//func readChartYAMLFromLocal(base string, logger *zap.SugaredLogger) (string, string, error) {
//	chartFile, err := util.ReadFile(filepath.Join(base, setting.ChartYaml))
//	if err != nil {
//		logger.Errorf("Failed to read %s, err: %s", setting.ChartYaml, err)
//		return "", "", err
//	}
//	chart := new(Chart)
//	if err = yaml.Unmarshal(chartFile, chart); err != nil {
//		log.Errorf("Failed to unmarshal yaml %s, err: %s", setting.ChartYaml, err)
//		return "", "", err
//	}
//
//	return chart.Name, chart.Version, nil
//}

func readValuesYAML(chartTree fs.FS, base string, logger *zap.SugaredLogger) ([]byte, error) {
	content, err := fs.ReadFile(chartTree, filepath.Join(base, setting.ValuesYaml))
	if err != nil {
		logger.Errorf("Failed to read %s, err: %s", setting.ValuesYaml, err)
		return nil, err
	}
	return content, nil
}

//func readValuesYAMLFromLocal(base string, logger *zap.SugaredLogger) ([]byte, error) {
//	content, err := util.ReadFile(filepath.Join(base, setting.ValuesYaml))
//	if err != nil {
//		logger.Errorf("Failed to read %s, err: %s", setting.ValuesYaml, err)
//		return nil, err
//	}
//	return content, nil
//}

func geneCreationDetail(args *helmServiceCreationArgs) interface{} {
	switch args.Source {
	case setting.SourceFromGitlab,
		setting.SourceFromGithub,
		setting.SourceFromGerrit,
		setting.SourceFromCodeHub:
		return &models.CreateFromRepo{
			GitRepoConfig: &templatemodels.GitRepoConfig{
				CodehostID: args.CodehostID,
				Owner:      args.Owner,
				Repo:       args.Repo,
				Branch:     args.Branch,
			},
			LoadPath: args.FilePath,
		}
	case setting.SourceFromPublicRepo:
		return &models.CreateFromPublicRepo{
			RepoLink: args.RepoLink,
			LoadPath: args.FilePath,
		}
	case setting.SourceFromChartTemplate:
		yamlData := &templatemodels.CustomYaml{
			YamlContent: args.ValuesYaml,
		}
		variables := make([]*models.Variable, 0, len(args.Variables))
		for _, variable := range args.Variables {
			variables = append(variables, &models.Variable{
				Key:   variable.Key,
				Value: variable.Value,
			})
		}
		return &models.CreateFromChartTemplate{
			YamlData:     yamlData,
			TemplateName: args.HelmTemplateName,
			ServiceName:  args.ServiceName,
			Variables:    variables,
		}
	case setting.SourceFromChartRepo:
		return models.CreateFromChartRepo{
			ChartRepoName: args.ChartRepoName,
			ChartName:     args.ChartName,
			ChartVersion:  args.ChartVersion,
		}
	}
	return nil
}

func renderVariablesToYaml(valuesYaml string, productName, serviceName string, variables []*Variable) (string, error) {
	valuesYaml = strings.Replace(valuesYaml, setting.TemplateVariableProduct, productName, -1)
	valuesYaml = strings.Replace(valuesYaml, setting.TemplateVariableService, serviceName, -1)

	// build replace data
	valuesMap := make(map[string]interface{})
	for _, variable := range variables {
		valuesMap[variable.Key] = variable.Value
	}

	tmpl, err := template.New("values").Parse(valuesYaml)
	if err != nil {
		log.Errorf("failed to parse template, err %s valuesYaml %s", err, valuesYaml)
		return "", errors.Wrapf(err, "failed to parse template, err %s", err)
	}

	buf := bytes.NewBufferString("")
	err = tmpl.Execute(buf, valuesMap)
	if err != nil {
		log.Errorf("failed to render values content, err %s", err)
		return "", fmt.Errorf("failed to render variables")
	}
	valuesYaml = buf.String()
	return valuesYaml, nil
}

func createOrUpdateHelmService(fsTree fs.FS, args *helmServiceCreationArgs, logger *zap.SugaredLogger) (*commonmodels.Service, error) {
	var (
		chartName, chartVersion string
		err                     error
	)
	switch args.Source {
	case string(LoadFromGerrit):
		base := path.Join(config.S3StoragePath(), args.Repo)
		chartName, chartVersion, err = readChartYAML(os.DirFS(filepath.Join(base, args.FilePath)), args.ServiceName, logger)
	default:
		chartName, chartVersion, err = readChartYAML(fsTree, args.ServiceName, logger)
	}

	if err != nil {
		logger.Errorf("Failed to read chart.yaml, err %s", err)
		return nil, err
	}

	valuesYaml := args.MergedValues
	valuesMap := make(map[string]interface{})
	err = yaml.Unmarshal([]byte(valuesYaml), &valuesMap)
	if err != nil {
		logger.Errorf("Failed to unmarshall yaml, err %s", err)
		return nil, err
	}

	containerList, err := commonservice.ParseImagesForProductService(valuesMap, args.ServiceName, args.ProductName)
	if err != nil {
		return nil, errors.Wrapf(err, "Failed to parse service from yaml")
	}

	serviceObj := &commonmodels.Service{
		ServiceName: args.ServiceName,
		Type:        setting.HelmDeployType,
		Revision:    args.ServiceRevision,
		ProductName: args.ProductName,
		Visibility:  setting.PrivateVisibility,
		CreateTime:  time.Now().Unix(),
		CreateBy:    args.CreateBy,
		Containers:  containerList,
		CodehostID:  args.CodehostID,
		RepoOwner:   args.Owner,
		RepoName:    args.Repo,
		BranchName:  args.Branch,
		LoadPath:    args.FilePath,
		SrcPath:     args.RepoLink,
		Source:      args.Source,
		HelmChart: &commonmodels.HelmChart{
			Name:       chartName,
			Version:    chartVersion,
			ValuesYaml: valuesYaml,
		},
		CreateFrom: geneCreationDetail(args),
	}

	switch args.Source {
	case string(LoadFromGerrit):
		serviceObj.GerritPath = args.GerritPath
		serviceObj.GerritCodeHostID = args.GerritCodeHostID
		serviceObj.GerritRepoName = args.GerritRepoName
		serviceObj.GerritBranchName = args.GerritBranchName
		serviceObj.GerritRemoteName = args.GerritRemoteName
	}

	log.Infof("Starting to create service %s with revision %d", args.ServiceName, args.ServiceRevision)
	currentSvcTmpl, err := commonrepo.NewServiceColl().Find(&commonrepo.ServiceFindOption{
		ProductName:         args.ProductName,
		ServiceName:         args.ServiceName,
		ExcludeStatus:       setting.ProductStatusDeleting,
		IgnoreNoDocumentErr: true,
	})
	if err != nil {
		log.Errorf("Failed to find current service template %s error: %s", args.ServiceName, err)
		return nil, err
	}

	// update status of current service template to deleting
	if currentSvcTmpl != nil {
		err = commonrepo.NewServiceColl().UpdateStatus(args.ServiceName, args.ProductName, setting.ProductStatusDeleting)
		if err != nil {
			log.Errorf("Failed to set status of current service templates, serviceName: %s, err: %s", args.ServiceName, err)
			return nil, err
		}
	}

	// create new service template
	if err = commonrepo.NewServiceColl().Create(serviceObj); err != nil {
		log.Errorf("Failed to create service %s error: %s", args.ServiceName, err)
		return nil, err
	}

	switch args.Source {
	case string(LoadFromGerrit):
		if err := createGerritWebhookByService(args.CodehostID, args.ServiceName, args.Repo, args.Branch); err != nil {
			log.Errorf("Failed to create gerrit webhook, err: %s", err)
			return nil, err
		}
	default:
		commonservice.ProcessServiceWebhook(serviceObj, currentSvcTmpl, args.ServiceName, logger)
	}

	if err = templaterepo.NewProductColl().AddService(args.ProductName, args.ServiceName); err != nil {
		log.Errorf("Failed to add service %s to project %s, err: %s", args.ProductName, args.ServiceName, err)
		return nil, err
	}

	return serviceObj, nil
}

func loadServiceFileInfos(productName, serviceName string, revision int64, dir string) ([]*types.FileInfo, error) {
	svc, err := commonrepo.NewServiceColl().Find(&commonrepo.ServiceFindOption{
		ProductName: productName,
		ServiceName: serviceName,
	})
	if err != nil {
		return nil, e.ErrFilePath.AddDesc(err.Error())
	}

	base := config.LocalServicePath(productName, serviceName)
	if revision > 0 {
		base = config.LocalServicePathWithRevision(productName, serviceName, revision)
		if err = commonservice.PreloadServiceManifestsByRevision(base, svc); err != nil {
			log.Warnf("failed to get chart of revision: %d for service: %s, use latest version",
				svc.Revision, svc.ServiceName)
		}
	}
	if err != nil || revision == 0 {
		base = config.LocalServicePath(productName, serviceName)
		err = commonservice.PreLoadServiceManifests(base, svc)
		if err != nil {
			return nil, e.ErrFilePath.AddDesc(err.Error())
		}
	}

	err = commonservice.PreLoadServiceManifests(base, svc)
	if err != nil {
		return nil, e.ErrFilePath.AddDesc(err.Error())
	}

	var fis []*types.FileInfo

	files, err := os.ReadDir(filepath.Join(base, serviceName, dir))
	if err != nil {
		return nil, e.ErrFilePath.AddDesc(err.Error())
	}

	for _, file := range files {
		info, _ := file.Info()
		if info == nil {
			continue
		}
		fi := &types.FileInfo{
			Parent:  dir,
			Name:    file.Name(),
			Size:    info.Size(),
			Mode:    file.Type(),
			ModTime: info.ModTime().Unix(),
			IsDir:   file.IsDir(),
		}

		fis = append(fis, fi)
	}
	return fis, nil
}

// UpdateHelmService TODO need to be deprecated
func UpdateHelmService(args *HelmServiceArgs, log *zap.SugaredLogger) error {
	serviceMap := make(map[string]int64)
	for _, helmServiceInfo := range args.HelmServiceInfos {

		opt := &commonrepo.ServiceFindOption{
			ProductName: args.ProductName,
			ServiceName: helmServiceInfo.ServiceName,
			Type:        setting.HelmDeployType,
		}
		preServiceTmpl, err := commonrepo.NewServiceColl().Find(opt)
		if err != nil {
			return e.ErrUpdateTemplate.AddDesc(err.Error())
		}

		base := config.LocalServicePath(args.ProductName, helmServiceInfo.ServiceName)
		if err = commonservice.PreLoadServiceManifests(base, preServiceTmpl); err != nil {
			return e.ErrUpdateTemplate.AddDesc(err.Error())
		}

		filePath := filepath.Join(base, helmServiceInfo.ServiceName, helmServiceInfo.FilePath, helmServiceInfo.FileName)
		if err = os.WriteFile(filePath, []byte(helmServiceInfo.FileContent), 0644); err != nil {
			log.Errorf("Failed to write file %s, err: %s", filePath, err)
			return e.ErrUpdateTemplate.AddDesc(err.Error())
		}

		// TODO：use yaml compare instead of just comparing the characters
		// TODO service variables
		if helmServiceInfo.FileName == setting.ValuesYaml && preServiceTmpl.HelmChart.ValuesYaml != helmServiceInfo.FileContent {
			var valuesMap map[string]interface{}
			if err = yaml.Unmarshal([]byte(helmServiceInfo.FileContent), &valuesMap); err != nil {
				return e.ErrCreateTemplate.AddDesc("values.yaml解析失败")
			}

			containerList, err := commonservice.ParseImagesForProductService(valuesMap, preServiceTmpl.ServiceName, preServiceTmpl.ProductName)
			if err != nil {
				return e.ErrUpdateTemplate.AddErr(errors.Wrapf(err, "failed to parse images from yaml"))
			}

			preServiceTmpl.Containers = containerList
			preServiceTmpl.HelmChart.ValuesYaml = helmServiceInfo.FileContent

			//修改helm renderset
			renderOpt := &commonrepo.RenderSetFindOption{Name: args.ProductName}
			if rs, err := commonrepo.NewRenderSetColl().Find(renderOpt); err == nil {
				for _, chartInfo := range rs.ChartInfos {
					if chartInfo.ServiceName == helmServiceInfo.ServiceName {
						chartInfo.ValuesYaml = helmServiceInfo.FileContent
						break
					}
				}
				if err = commonrepo.NewRenderSetColl().Update(rs); err != nil {
					log.Errorf("[renderset.update] err:%v", err)
				}
			}
		} else if helmServiceInfo.FileName == setting.ChartYaml {
			chart := new(Chart)
			if err = yaml.Unmarshal([]byte(helmServiceInfo.FileContent), chart); err != nil {
				return e.ErrCreateTemplate.AddDesc(fmt.Sprintf("解析%s失败", setting.ChartYaml))
			}
			if preServiceTmpl.HelmChart.Version != chart.Version {
				preServiceTmpl.HelmChart.Version = chart.Version

				//修改helm renderset
				renderOpt := &commonrepo.RenderSetFindOption{Name: args.ProductName}
				if rs, err := commonrepo.NewRenderSetColl().Find(renderOpt); err == nil {
					for _, chartInfo := range rs.ChartInfos {
						if chartInfo.ServiceName == helmServiceInfo.ServiceName {
							chartInfo.ChartVersion = chart.Version
							break
						}
					}
					if err = commonrepo.NewRenderSetColl().Update(rs); err != nil {
						log.Errorf("[renderset.update] err:%v", err)
					}
				}
			}
		}

		preServiceTmpl.CreateBy = args.CreateBy
		serviceTemplate := fmt.Sprintf(setting.ServiceTemplateCounterName, helmServiceInfo.ServiceName, preServiceTmpl.ProductName)
		rev, err := commonrepo.NewCounterColl().GetNextSeq(serviceTemplate)
		if err != nil {
			return fmt.Errorf("get next helm service revision error: %v", err)
		}

		serviceMap[helmServiceInfo.ServiceName] = rev
		preServiceTmpl.Revision = rev
		if err := commonrepo.NewServiceColl().Delete(helmServiceInfo.ServiceName, setting.HelmDeployType, args.ProductName, setting.ProductStatusDeleting, preServiceTmpl.Revision); err != nil {
			log.Errorf("helmService.update delete %s error: %v", helmServiceInfo.ServiceName, err)
		}

		if err := commonrepo.NewServiceColl().Create(preServiceTmpl); err != nil {
			log.Errorf("helmService.update serviceName:%s error:%v", helmServiceInfo.ServiceName, err)
			return e.ErrUpdateTemplate.AddDesc(err.Error())
		}
	}

	for serviceName, rev := range serviceMap {
		s3Base := config.ObjectStorageServicePath(args.ProductName, serviceName)
		if err := fsservice.ArchiveAndUploadFilesToS3(os.DirFS(config.LocalServicePath(args.ProductName, serviceName)), []string{serviceName, fmt.Sprintf("%s-%d", serviceName, rev)}, s3Base, log); err != nil {
			return e.ErrUpdateTemplate.AddDesc(err.Error())
		}
	}

	return nil
}

// compareHelmVariable 比较helm变量是否有改动，是否需要添加新的renderSet
func compareHelmVariable(chartInfos []*templatemodels.RenderChart, productName, createdBy string, log *zap.SugaredLogger) {
	// 对比上个版本的renderset，新增一个版本
	latestChartInfos := make([]*templatemodels.RenderChart, 0)
	renderOpt := &commonrepo.RenderSetFindOption{Name: productName}
	if latestDefaultRenderSet, err := commonrepo.NewRenderSetColl().Find(renderOpt); err == nil {
		latestChartInfos = latestDefaultRenderSet.ChartInfos
	}

	currentChartInfoMap := make(map[string]*templatemodels.RenderChart)
	for _, chartInfo := range chartInfos {
		currentChartInfoMap[chartInfo.ServiceName] = chartInfo
	}

	mixtureChartInfos := make([]*templatemodels.RenderChart, 0)
	for _, latestChartInfo := range latestChartInfos {
		//如果新的里面存在就拿新的数据替换，不存在就还使用老的数据
		if currentChartInfo, isExist := currentChartInfoMap[latestChartInfo.ServiceName]; isExist {
			mixtureChartInfos = append(mixtureChartInfos, currentChartInfo)
			delete(currentChartInfoMap, latestChartInfo.ServiceName)
			continue
		}
		mixtureChartInfos = append(mixtureChartInfos, latestChartInfo)
	}

	//把新增的服务添加到新的slice里面
	for _, chartInfo := range currentChartInfoMap {
		mixtureChartInfos = append(mixtureChartInfos, chartInfo)
	}

	//添加renderset
	if err := commonservice.CreateHelmRenderSet(
		&models.RenderSet{
			Name:        productName,
			Revision:    0,
			ProductTmpl: productName,
			UpdateBy:    createdBy,
			ChartInfos:  mixtureChartInfos,
		}, log,
	); err != nil {
		log.Errorf("helmService.Create CreateHelmRenderSet error: %v", err)
	}
}<|MERGE_RESOLUTION|>--- conflicted
+++ resolved
@@ -104,15 +104,12 @@
 	ValuePaths       []string
 	ValuesYaml       string
 	Variables        []*Variable
-<<<<<<< HEAD
 	GerritRepoName   string
 	GerritBranchName string
 	GerritRemoteName string
 	GerritPath       string
 	GerritCodeHostID int
-=======
 	ChartRepoName    string
->>>>>>> 2140a446
 }
 
 type ChartTemplateData struct {
@@ -340,13 +337,10 @@
 		return CreateOrUpdateHelmServiceFromGitRepo(projectName, args, logger)
 	case LoadFromChartTemplate:
 		return CreateOrUpdateHelmServiceFromChartTemplate(projectName, args, logger)
-<<<<<<< HEAD
 	case LoadFromGerrit:
 		return CreateOrUpdateHelmServiceFromGerrit(projectName, args, logger)
-=======
 	case LoadFromChartRepo:
 		return CreateOrUpdateHelmServiceFromChartRepo(projectName, args, logger)
->>>>>>> 2140a446
 	default:
 		return nil, fmt.Errorf("invalid source")
 	}
