--- conflicted
+++ resolved
@@ -2502,11 +2502,8 @@
 	return resp, nil
 }
 
-<<<<<<< HEAD
-func installOrUpdateHelmChart(user, envName, requestID string, args *commonmodels.Product, renderset *commonmodels.RenderSet, eventStart int64, helmClient helmclient.Client, log *zap.SugaredLogger) {
-=======
-func installOrUpgradeHelmChart(namespace string, renderChart *template.RenderChart, serviceObj *commonmodels.Service, timeout time.Duration, helmClient helmclient.Client) error {
-	mergedValuesYaml, err := helmtool.MergeOverrideValues(renderChart.ValuesYaml, renderChart.GetOverrideYaml(), renderChart.OverrideValues)
+func installOrUpgradeHelmChart(namespace string, renderChart *template.RenderChart, defaultValues string, serviceObj *commonmodels.Service, timeout time.Duration, helmClient helmclient.Client) error {
+	mergedValuesYaml, err := helmtool.MergeOverrideValues(defaultValues, renderChart.ValuesYaml, renderChart.GetOverrideYaml(), renderChart.OverrideValues)
 	if err != nil {
 		err = errors.WithMessagef(err, "failed to merge override yaml %s and values %s", renderChart.GetOverrideYaml(), renderChart.OverrideValues)
 		return err
@@ -2547,8 +2544,7 @@
 	return nil
 }
 
-func installProductHelmCharts(user, envName, requestID string, args *commonmodels.Product, eventStart int64, helmClient helmclient.Client, log *zap.SugaredLogger) {
->>>>>>> 4860be12
+func installProductHelmCharts(user, envName, requestID string, args *commonmodels.Product, renderset *commonmodels.RenderSet, eventStart int64, helmClient helmclient.Client, log *zap.SugaredLogger) {
 	var (
 		err     error
 		wg      sync.WaitGroup
@@ -2606,26 +2602,7 @@
 					return
 				}
 
-<<<<<<< HEAD
-				base := config.LocalServicePath(service.ProductName, service.ServiceName)
-				if err = commonservice.PreLoadServiceManifests(base, serviceObj); err != nil {
-					log.Errorf("Failed to load service menifests for service %s in project %s, err: %s", service.ServiceName, service.ProductName, err)
-					errList = multierror.Append(errList, err)
-					return
-				}
-
-				chartFullPath := filepath.Join(base, service.ServiceName)
-				chartPath, err := fs.RelativeToCurrentPath(chartFullPath)
-				if err != nil {
-					log.Errorf("Failed to get relative path %s, err: %s", chartFullPath, err)
-					errList = multierror.Append(errList, err)
-					return
-				}
-
-				mergedValuesYaml, err := helmtool.MergeOverrideValues(renderset.DefaultValues, renderChart.ValuesYaml, renderChart.GetOverrideYaml(), renderChart.OverrideValues)
-=======
-				err = installOrUpgradeHelmChart(args.Namespace, renderChart, serviceObj, Timeout*time.Second*10, helmClient)
->>>>>>> 4860be12
+				err = installOrUpgradeHelmChart(args.Namespace, renderChart, renderset.DefaultValues, serviceObj, Timeout*time.Second*10, helmClient)
 				if err != nil {
 					errList = multierror.Append(errList, err)
 					return
@@ -2793,42 +2770,11 @@
 					return
 				}
 
-				err = installOrUpgradeHelmChart(productResp.Namespace, renderChart, serviceObj, Timeout*time.Second*10, helmClient)
+				err = installOrUpgradeHelmChart(productResp.Namespace, renderChart, renderSet.DefaultValues, serviceObj, Timeout*time.Second*10, helmClient)
 				if err != nil {
 					errList = multierror.Append(errList, err)
 					return
 				}
-<<<<<<< HEAD
-
-				mergedValuesYaml, err := helmtool.MergeOverrideValues(renderSet.DefaultValues, renderChart.ValuesYaml, renderChart.GetOverrideYaml(), renderChart.OverrideValues)
-				if err != nil {
-					err = errors.WithMessagef(
-						err,
-						"failed to merge override yaml %s and values %s",
-						renderChart.GetOverrideYaml(),
-						renderChart.OverrideValues,
-					)
-					errList = multierror.Append(errList, err)
-					return
-				}
-
-				chartSpec := helmclient.ChartSpec{
-					ReleaseName: util.GeneHelmReleaseName(productResp.Namespace, service.ServiceName),
-					ChartName:   chartPath,
-					Namespace:   productResp.Namespace,
-					Wait:        true,
-					Version:     renderChart.ChartVersion,
-					ValuesYaml:  mergedValuesYaml,
-					UpgradeCRDs: true,
-					Timeout:     Timeout * time.Second * 10,
-				}
-
-				if _, err = helmClient.InstallOrUpgradeChart(context.TODO(), &chartSpec); err != nil {
-					log.Errorf("install helm chart %s error :%+v", chartSpec.ReleaseName, err)
-					errList = multierror.Append(errList, err)
-				}
-=======
->>>>>>> 4860be12
 			}(svc)
 		}
 
@@ -3041,27 +2987,7 @@
 				wg.Add(1)
 				go func(tmpRenderChart *template.RenderChart, currentService *commonmodels.Service) {
 					defer wg.Done()
-
-<<<<<<< HEAD
-					base := config.LocalServicePath(currentService.ProductName, currentService.ServiceName)
-					if err = commonservice.PreLoadServiceManifests(base, currentService); err != nil {
-						log.Errorf("Failed to load service menifests for service %s in project %s, err: %s", currentService.ServiceName, currentService.ProductName, err)
-						errList = multierror.Append(errList, err)
-						return
-					}
-
-					chartFullPath := filepath.Join(base, currentService.ServiceName)
-					chartPath, err := fs.RelativeToCurrentPath(chartFullPath)
-					if err != nil {
-						log.Errorf("Failed to get relative path %s, err: %s", chartFullPath, err)
-						errList = multierror.Append(errList, err)
-						return
-					}
-
-					mergedValuesYaml, err := helmtool.MergeOverrideValues(renderset.DefaultValues, tmpRenderChart.ValuesYaml, tmpRenderChart.GetOverrideYaml(), tmpRenderChart.OverrideValues)
-=======
-					err = installOrUpgradeHelmChart(productResp.Namespace, renderChart, currentService, Timeout*time.Second*10, helmClient)
->>>>>>> 4860be12
+					err = installOrUpgradeHelmChart(productResp.Namespace, renderChart, renderset.DefaultValues, currentService, Timeout*time.Second*10, helmClient)
 					if err != nil {
 						errList = multierror.Append(errList, err)
 						return
