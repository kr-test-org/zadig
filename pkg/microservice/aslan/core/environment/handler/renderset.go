--- conflicted
+++ resolved
@@ -17,10 +17,6 @@
 package handler
 
 import (
-<<<<<<< HEAD
-	"strconv"
-=======
->>>>>>> e5cc042c
 	"strings"
 
 	"github.com/gin-gonic/gin"
@@ -67,26 +63,6 @@
 	ctx := internalhandler.NewContext(c)
 	defer func() { internalhandler.JSONResponse(c, ctx) }()
 
-<<<<<<< HEAD
-	var err error
-	codehostID := 0
-
-	codehostIDStr := c.Query("codehostID")
-	if len(codehostIDStr) > 0 {
-		codehostID, err = strconv.Atoi(codehostIDStr)
-		if err != nil {
-			ctx.Err = e.ErrInvalidParam.AddDesc("cannot convert codehost id to int")
-			return
-		}
-	}
-
-	if codehostID == 0 && len(c.Query("repoLink")) == 0 {
-		ctx.Err = e.ErrInvalidParam.AddDesc("neither codehost nor repo link is specified")
-		return
-	}
-
-	if len(c.Query("valuesPaths")) == 0 {
-=======
 	arg := &service.YamlContentRequestArg{}
 
 	if err := c.ShouldBindQuery(arg); err != nil {
@@ -99,22 +75,10 @@
 	}
 
 	if len(arg.ValuesPaths) == 0 {
->>>>>>> e5cc042c
 		ctx.Err = e.ErrInvalidParam.AddDesc("paths can't be empty")
 		return
 	}
 
-<<<<<<< HEAD
-	pathArr := strings.Split(c.Query("valuesPaths"), ",")
-	var (
-		owner    = c.Query("owner")
-		repo     = c.Query("repo")
-		branch   = c.Query("branch")
-		repoLink = c.Query("repoLink")
-	)
-	ctx.Resp, ctx.Err = service.GetMergedYamlContent(codehostID, owner, repo, branch, repoLink, pathArr)
-=======
 	pathArr := strings.Split(arg.ValuesPaths, ",")
 	ctx.Resp, ctx.Err = service.GetMergedYamlContent(arg, pathArr)
->>>>>>> e5cc042c
 }