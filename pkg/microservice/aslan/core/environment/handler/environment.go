/*
Copyright 2021 The KodeRover Authors.

Licensed under the Apache License, Version 2.0 (the "License");
you may not use this file except in compliance with the License.
You may obtain a copy of the License at

    http://www.apache.org/licenses/LICENSE-2.0

Unless required by applicable law or agreed to in writing, software
distributed under the License is distributed on an "AS IS" BASIS,
WITHOUT WARRANTIES OR CONDITIONS OF ANY KIND, either express or implied.
See the License for the specific language governing permissions and
limitations under the License.
*/

package handler

import (
	"bytes"
	"encoding/json"
	"fmt"
	"io/ioutil"
	"strconv"
	"strings"

	"github.com/gin-gonic/gin"

	commonmodels "github.com/koderover/zadig/pkg/microservice/aslan/core/common/repository/models"
	"github.com/koderover/zadig/pkg/microservice/aslan/core/common/repository/models/template"
	"github.com/koderover/zadig/pkg/microservice/aslan/core/common/repository/mongodb"
	commonservice "github.com/koderover/zadig/pkg/microservice/aslan/core/common/service"
	"github.com/koderover/zadig/pkg/microservice/aslan/core/environment/service"
	"github.com/koderover/zadig/pkg/setting"
	internalhandler "github.com/koderover/zadig/pkg/shared/handler"
	"github.com/koderover/zadig/pkg/shared/kube/resource"
	e "github.com/koderover/zadig/pkg/tool/errors"
	"github.com/koderover/zadig/pkg/tool/log"
)

type UpdateEnvs struct {
	EnvNames   []string `json:"env_names"`
	UpdateType string   `json:"update_type"`
}

type ChartInfoArgs struct {
	ChartInfos []*template.RenderChart `json:"chart_infos"`
}

type NamespaceResource struct {
	Services  []*commonservice.ServiceResp `json:"services"`
	Ingresses []resource.Ingress           `json:"ingresses"`
}

// ListProducts list all product information
// Args: projectName, which is formerly known as productName, is the primary key of the project in our system
func ListProducts(c *gin.Context) {
	ctx := internalhandler.NewContext(c)
	defer func() { internalhandler.JSONResponse(c, ctx) }()

	if c.Query("projectName") != "" {
		isProduction := c.Query("production")
		var envFilter string
		switch isProduction {
		case "true":
			envFilter = setting.ProdENV
		case "false":
			envFilter = setting.TestENV
		default:
			envFilter = isProduction
		}
		ctx.Resp, ctx.Err = service.ListProductsV2(c.Query("projectName"), envFilter, ctx.User.Name, ctx.User.ID, ctx.User.IsSuperUser, ctx.Logger)
		return
	}
	ctx.Resp, ctx.Err = service.ListProducts(c.Query("productName"), c.Query("envType"), ctx.User.Name, ctx.User.ID, ctx.User.IsSuperUser, ctx.Logger)
}

func AutoCreateProduct(c *gin.Context) {
	ctx := internalhandler.NewContext(c)
	defer func() { internalhandler.JSONResponse(c, ctx) }()

	ctx.Resp = service.AutoCreateProduct(c.Param("productName"), c.Query("envType"), ctx.RequestID, ctx.Logger)
}

func AutoUpdateProduct(c *gin.Context) {
	ctx := internalhandler.NewContext(c)
	defer func() { internalhandler.JSONResponse(c, ctx) }()

	args := new(UpdateEnvs)
	data, err := c.GetRawData()
	if err != nil {
		log.Errorf("AutoUpdateProduct c.GetRawData() err : %v", err)
	}
	if err = json.Unmarshal(data, args); err != nil {
		log.Errorf("AutoUpdateProduct json.Unmarshal err : %v", err)
	}
	internalhandler.InsertOperationLog(c, ctx.Username, c.Param("productName"), "自动更新", "集成环境", strings.Join(args.EnvNames, ","), string(data), ctx.Logger)
	c.Request.Body = ioutil.NopCloser(bytes.NewBuffer(data))

	if err := c.BindJSON(args); err != nil {
		ctx.Logger.Error(err)
		ctx.Err = e.ErrInvalidParam.AddDesc(err.Error())
		return
	}

	force, _ := strconv.ParseBool(c.Query("force"))
	ctx.Resp, ctx.Err = service.AutoUpdateProduct(args.EnvNames, c.Param("productName"), ctx.User.ID, ctx.User.IsSuperUser, ctx.RequestID, force, ctx.Logger)
}

func CreateHelmProduct(c *gin.Context) {
	ctx := internalhandler.NewContext(c)
	defer func() { internalhandler.JSONResponse(c, ctx) }()

	if c.Param("productName") == "" {
		ctx.Err = e.ErrInvalidParam.AddDesc("productName can not be null!")
		return
	}

	args := new(service.CreateHelmProductArg)
	data, err := c.GetRawData()
	if err != nil {
		log.Errorf("CreateProduct c.GetRawData() err : %v", err)
	}
	if err = json.Unmarshal(data, args); err != nil {
		log.Errorf("CreateProduct json.Unmarshal err : %v", err)
	}
	args.ProductName = c.Param("productName")

	if args.EnvName == "" {
		ctx.Err = e.ErrInvalidParam.AddDesc("envName can not be null!")
		return
	}

	internalhandler.InsertOperationLog(c, ctx.Username, args.ProductName, "新增", "集成环境", args.EnvName, string(data), ctx.Logger)

	ctx.Err = service.CreateHelmProduct(
		ctx.Username, ctx.RequestID, args, ctx.Logger,
	)
}

func CreateProduct(c *gin.Context) {
	ctx := internalhandler.NewContext(c)
	defer func() { internalhandler.JSONResponse(c, ctx) }()

	args := new(commonmodels.Product)
	data, err := c.GetRawData()
	if err != nil {
		log.Errorf("CreateProduct c.GetRawData() err : %v", err)
	}
	if err = json.Unmarshal(data, args); err != nil {
		log.Errorf("CreateProduct json.Unmarshal err : %v", err)
	}
	internalhandler.InsertOperationLog(c, ctx.Username, args.ProductName, "新增", "集成环境", args.EnvName, string(data), ctx.Logger)
	c.Request.Body = ioutil.NopCloser(bytes.NewBuffer(data))

	if err := c.BindJSON(args); err != nil {
		ctx.Err = e.ErrInvalidParam.AddDesc(err.Error())
		return
	}

	if args.EnvName == "" {
		ctx.Err = e.ErrInvalidParam.AddDesc("envName can not be null!")
		return
	}

	args.UpdateBy = ctx.Username
	ctx.Err = service.CreateProduct(
		ctx.Username, ctx.RequestID, args, ctx.Logger,
	)
}

func UpdateProduct(c *gin.Context) {
	ctx := internalhandler.NewContext(c)
	defer func() { internalhandler.JSONResponse(c, ctx) }()

	envName := c.Query("envName")
	productName := c.Param("productName")

	args := new(commonmodels.Product)
	data, err := c.GetRawData()
	if err != nil {
		log.Errorf("UpdateProduct c.GetRawData() err : %v", err)
	}
	if err = json.Unmarshal(data, args); err != nil {
		log.Errorf("UpdateProduct json.Unmarshal err : %v", err)
	}
	internalhandler.InsertOperationLog(c, ctx.Username, productName, "更新", "集成环境", envName, string(data), ctx.Logger)
	c.Request.Body = ioutil.NopCloser(bytes.NewBuffer(data))

	if err := c.BindJSON(args); err != nil {
		ctx.Err = e.ErrInvalidParam.AddDesc(err.Error())
		return
	}

	force, _ := strconv.ParseBool(c.Query("force"))
	// update product asynchronously
	ctx.Err = service.UpdateProductV2(envName, productName, ctx.Username, ctx.RequestID, force, args.Vars, ctx.Logger)
	if ctx.Err != nil {
		ctx.Logger.Errorf("failed to update product %s %s: %v", envName, productName, ctx.Err)
	}
}

func UpdateProductRecycleDay(c *gin.Context) {
	ctx := internalhandler.NewContext(c)
	defer func() { internalhandler.JSONResponse(c, ctx) }()

	envName := c.Query("envName")
	productName := c.Param("productName")
	recycleDayStr := c.Query("recycleDay")

	internalhandler.InsertOperationLog(c, ctx.Username, productName, "更新", "集成环境-环境回收", envName, "", ctx.Logger)

	var (
		recycleDay int
		err        error
	)
	if recycleDayStr == "" || envName == "" {
		ctx.Err = e.ErrInvalidParam.AddDesc("envName or recycleDay不能为空")
		return
	}
	recycleDay, err = strconv.Atoi(recycleDayStr)
	if err != nil || recycleDay < 0 {
		ctx.Err = e.ErrInvalidParam.AddDesc("recycleDay必须是正整数")
		return
	}

	ctx.Err = service.UpdateProductRecycleDay(envName, productName, recycleDay)
}

func UpdateHelmProductRenderset(c *gin.Context) {
	ctx := internalhandler.NewContext(c)
	defer func() { internalhandler.JSONResponse(c, ctx) }()

	productName := c.Param("productName")
	if productName == "" {
		ctx.Err = e.ErrInvalidParam.AddDesc("productName can't be empty!")
		return
	}

	envName := c.Query("envName")
	if envName == "" {
		ctx.Err = e.ErrInvalidParam.AddDesc("envName can't be empty!")
		return
	}

	arg := new(service.EnvRendersetArg)
	data, err := c.GetRawData()
	if err != nil {
		log.Errorf("UpdateHelmProductVariable c.GetRawData() err : %v", err)
	}
	if err = json.Unmarshal(data, arg); err != nil {
		log.Errorf("UpdateHelmProductVariable json.Unmarshal err : %v", err)
	}
	internalhandler.InsertOperationLog(c, ctx.Username, c.Param("productName"), "更新", "更新环境变量", "", string(data), ctx.Logger)

	ctx.Err = service.UpdateHelmProductRenderset(productName, envName, ctx.Username, ctx.RequestID, arg, ctx.Logger)
	if ctx.Err != nil {
		ctx.Logger.Errorf("failed to update product Variable %s %s: %v", envName, productName, ctx.Err)
	}
}

func UpdateHelmProductRenderCharts(c *gin.Context) {
	ctx := internalhandler.NewContext(c)
	defer func() { internalhandler.JSONResponse(c, ctx) }()

	productName := c.Param("productName")
	if productName == "" {
		ctx.Err = e.ErrInvalidParam.AddDesc("productName can't be empty!")
		return
	}

	envName := c.Query("envName")
	if envName == "" {
		ctx.Err = e.ErrInvalidParam.AddDesc("envName can't be empty!")
		return
	}

	arg := new(service.EnvRenderChartArg)
	data, err := c.GetRawData()
	if err != nil {
		log.Errorf("UpdateHelmProductVariable c.GetRawData() err : %v", err)
	}
	if err = json.Unmarshal(data, arg); err != nil {
		log.Errorf("UpdateHelmProductVariable json.Unmarshal err : %v", err)
	}
<<<<<<< HEAD
	internalhandler.InsertOperationLog(c, ctx.Username, c.Param("productName"), "更新", "更新环境变量", "", permission.TestEnvManageUUID, string(data), ctx.Logger)
=======
	internalhandler.InsertOperationLog(c, ctx.Username, c.Param("productName"), "更新", "helm集成环境变量", "", string(data), ctx.Logger)
	c.Request.Body = ioutil.NopCloser(bytes.NewBuffer(data))

	if err := c.BindJSON(args); err != nil {
		ctx.Logger.Error(err)
		ctx.Err = e.ErrInvalidParam.AddDesc(err.Error())
		return
	}
>>>>>>> 4860be12

	ctx.Err = service.UpdateHelmProductRenderCharts(productName, envName, ctx.Username, ctx.RequestID, arg, ctx.Logger)
	if ctx.Err != nil {
		ctx.Logger.Errorf("failed to update product Variable %s %s: %v", envName, productName, ctx.Err)
	}
}

func UpdateMultiHelmEnv(c *gin.Context) {
	ctx := internalhandler.NewContext(c)
	defer func() { internalhandler.JSONResponse(c, ctx) }()

	if c.Param("productName") == "" {
		ctx.Err = e.ErrInvalidParam.AddDesc("productName can not be null!")
		return
	}

	args := new(service.UpdateMultiHelmProductArg)
	data, err := c.GetRawData()
	if err != nil {
		log.Errorf("CreateProduct c.GetRawData() err : %v", err)
	}
	if err = json.Unmarshal(data, args); err != nil {
		log.Errorf("CreateProduct json.Unmarshal err : %v", err)
	}
	args.ProductName = c.Param("productName")

	internalhandler.InsertOperationLog(c, ctx.Username, args.ProductName, "更新", "集成环境", strings.Join(args.EnvNames, ","), string(data), ctx.Logger)

	ctx.Resp, ctx.Err = service.UpdateMultipleHelmEnv(
		ctx.Username, ctx.RequestID, ctx.User.ID, ctx.User.IsSuperUser, args, ctx.Logger,
	)
}

<<<<<<< HEAD
=======
func UpdateMultiHelmProduct(c *gin.Context) {
	ctx := internalhandler.NewContext(c)
	defer func() { internalhandler.JSONResponse(c, ctx) }()

	args := new(UpdateEnvs)
	data, err := c.GetRawData()
	if err != nil {
		log.Errorf("UpdateMultiHelmProduct c.GetRawData() err : %v", err)
	}
	if err = json.Unmarshal(data, args); err != nil {
		log.Errorf("UpdateMultiHelmProduct json.Unmarshal err : %v", err)
	}
	internalhandler.InsertOperationLog(c, ctx.Username, c.Param("productName"), "更新helm环境", "集成环境", strings.Join(args.EnvNames, ","), string(data), ctx.Logger)
	c.Request.Body = ioutil.NopCloser(bytes.NewBuffer(data))

	if err := c.BindJSON(args); err != nil {
		ctx.Logger.Error(err)
		ctx.Err = e.ErrInvalidParam.AddDesc(err.Error())
		return
	}

	ctx.Resp = service.UpdateMultiHelmProduct(args.EnvNames, args.UpdateType, c.Param("productName"), ctx.User.ID, ctx.User.IsSuperUser, ctx.RequestID, ctx.Logger)
}

>>>>>>> 4860be12
func GetProduct(c *gin.Context) {
	ctx := internalhandler.NewContext(c)
	defer func() { internalhandler.JSONResponse(c, ctx) }()

	envName := c.Query("envName")
	productName := c.Param("productName")

	ctx.Resp, ctx.Err = service.GetProduct(ctx.Username, envName, productName, ctx.Logger)
}

func GetProductInfo(c *gin.Context) {
	ctx := internalhandler.NewContext(c)
	defer func() { internalhandler.JSONResponse(c, ctx) }()

	envName := c.Query("envName")
	productName := c.Param("productName")

	ctx.Resp, ctx.Err = service.GetProductInfo(ctx.Username, envName, productName, ctx.Logger)
}

func GetProductIngress(c *gin.Context) {
	ctx := internalhandler.NewContext(c)
	defer func() { internalhandler.JSONResponse(c, ctx) }()

	productName := c.Param("productName")
	ctx.Resp, ctx.Err = service.GetProductIngress(ctx.Username, productName, ctx.Logger)
}

func ListRenderCharts(c *gin.Context) {
	ctx := internalhandler.NewContext(c)
	defer func() { internalhandler.JSONResponse(c, ctx) }()

	envName := c.Query("envName")
	productName := c.Param("productName")

	ctx.Resp, ctx.Err = service.ListRenderCharts(productName, envName, ctx.Logger)
	if ctx.Err != nil {
		ctx.Logger.Errorf("failed to listRenderCharts %s %s: %v", envName, productName, ctx.Err)
	}
}

func GetHelmChartVersions(c *gin.Context) {
	ctx := internalhandler.NewContext(c)
	defer func() { internalhandler.JSONResponse(c, ctx) }()

	envName := c.Query("envName")
	productName := c.Param("productName")

	ctx.Resp, ctx.Err = service.GetHelmChartVersions(productName, envName, ctx.Logger)
	if ctx.Err != nil {
		ctx.Logger.Errorf("failed to get helmVersions %s %s: %v", envName, productName, ctx.Err)
	}
}

func GetEstimatedRenderCharts(c *gin.Context) {
	ctx := internalhandler.NewContext(c)
	defer func() { internalhandler.JSONResponse(c, ctx) }()

	productName := c.Query("productName")
	if productName == "" {
		ctx.Err = e.ErrInvalidParam.AddDesc("productName can't be empty!")
	}

	envName := c.Query("envName")
	if envName == "" {
		ctx.Err = e.ErrInvalidParam.AddDesc("envName can't be empty!")
	}

	ctx.Resp, ctx.Err = service.GetEstimatedRenderCharts(productName, envName, c.Query("serviceName"), ctx.Logger)
	if ctx.Err != nil {
		ctx.Logger.Errorf("failed to get estimatedRenderCharts %s %s: %v", envName, productName, ctx.Err)
	}
}

func DeleteProduct(c *gin.Context) {
	ctx := internalhandler.NewContext(c)
	defer func() { internalhandler.JSONResponse(c, ctx) }()
	envName := c.Query("envName")

	internalhandler.InsertOperationLog(c, ctx.Username, c.Param("productName"), "删除", "集成环境", envName, "", ctx.Logger)
	ctx.Err = commonservice.DeleteProduct(ctx.Username, envName, c.Param("productName"), ctx.RequestID, ctx.Logger)
}

func EnvShare(c *gin.Context) {
	ctx := internalhandler.NewContext(c)
	defer func() { internalhandler.JSONResponse(c, ctx) }()
	productName := c.Param("productName")

	args := new(service.ProductParams)
	data, err := c.GetRawData()
	if err != nil {
		log.Errorf("CreateProduct c.GetRawData() err : %v", err)
	}
	if err = json.Unmarshal(data, args); err != nil {
		log.Errorf("CreateProduct json.Unmarshal err : %v", err)
	}
	internalhandler.InsertOperationLog(c, ctx.Username, productName, "更新", "集成环境-环境授权", args.EnvName, string(data), ctx.Logger)
	c.Request.Body = ioutil.NopCloser(bytes.NewBuffer(data))

	if productName == "" {
		ctx.Err = e.ErrInvalidParam.AddDesc("productName can't be empty!")
		return
	}

	if err := c.BindJSON(args); err != nil {
		ctx.Err = e.ErrInvalidParam.AddDesc(err.Error())
		return
	}

	if args.EnvName == "" {
		ctx.Err = e.ErrInvalidParam.AddDesc("envName can't be empty!")
		return
	}

	ctx.Err = service.UpdateProductPublic(productName, args, ctx.Logger)
}

func ListGroups(c *gin.Context) {
	ctx := internalhandler.NewContext(c)
	defer func() { internalhandler.JSONResponse(c, ctx) }()

	productName := c.Param("productName")
	envName := c.Query("envName")
	serviceName := c.Query("serviceName")
	perPageStr := c.Query("perPage")
	pageStr := c.Query("page")
	var (
		count   int
		perPage int
		err     error
		page    int
	)
	if perPageStr == "" {
		perPage = setting.PerPage
	} else {
		perPage, err = strconv.Atoi(perPageStr)
		if err != nil {
			ctx.Err = e.ErrInvalidParam.AddDesc(fmt.Sprintf("pageStr args err :%s", err))
			return
		}
	}

	if pageStr == "" {
		page = 1
	} else {
		page, err = strconv.Atoi(pageStr)
		if err != nil {
			ctx.Err = e.ErrInvalidParam.AddDesc(fmt.Sprintf("page args err :%s", err))
			return
		}
	}

	ctx.Resp, count, ctx.Err = service.ListGroups(serviceName, envName, productName, perPage, page, ctx.Logger)
	c.Writer.Header().Set("X-Total", strconv.Itoa(count))
}

type ListWorkloadsArgs struct {
	Namespace    string `json:"namespace"    form:"namespace"`
	ClusterID    string `json:"clusterId"    form:"clusterId"`
	WorkloadName string `json:"workloadName" form:"workloadName"`
	PerPage      int    `json:"perPage"      form:"perPage,default:20"`
	Page         int    `json:"page"         form:"page,default:1"`
}

func ListWorkloads(c *gin.Context) {
	ctx := internalhandler.NewContext(c)
	defer func() { internalhandler.JSONResponse(c, ctx) }()
	args := new(ListWorkloadsArgs)
	if err := c.ShouldBindQuery(args); err != nil {
		ctx.Err = e.ErrInvalidParam.AddDesc(err.Error())
		return
	}

	count, services, err := commonservice.ListWorkloads("", args.ClusterID, args.Namespace, "", args.PerPage, args.Page, ctx.Logger, func(workloads []*commonservice.Workload) []*commonservice.Workload {
		workloadStat, _ := mongodb.NewWorkLoadsStatColl().Find(args.ClusterID, args.Namespace)
		workloadM := map[string]commonmodels.Workload{}
		for _, workload := range workloadStat.Workloads {
			workloadM[workload.Name] = workload
		}
		for index, currentWorkload := range workloads {
			if existWorkload, ok := workloadM[currentWorkload.Name]; ok {
				workloads[index].EnvName = existWorkload.EnvName
				workloads[index].ProductName = existWorkload.ProductName
			}
		}

		var resp []*commonservice.Workload
		for _, workload := range workloads {
			if args.WorkloadName != "" && strings.Contains(workload.Name, args.WorkloadName) {
				resp = append(resp, workload)
			} else if args.WorkloadName == "" {
				resp = append(resp, workload)
			}
		}

		return resp
	})
	ctx.Resp = &NamespaceResource{
		Services: services,
	}
	ctx.Err = err
	c.Writer.Header().Set("X-Total", strconv.Itoa(count))
}

// TODO: envName must be a param, while productName can be a query
type workloadQueryArgs struct {
	Env     string `json:"env"     form:"env"`
	PerPage int    `json:"perPage" form:"perPage,default=10"`
	Page    int    `json:"page"    form:"page,default=1"`
	Filter  string `json:"filter"  form:"filter"`
}

func ListWorkloadsInEnv(c *gin.Context) {
	ctx := internalhandler.NewContext(c)
	defer func() { internalhandler.JSONResponse(c, ctx) }()

	args := &workloadQueryArgs{}
	if err := c.ShouldBindQuery(args); err != nil {
		ctx.Err = err
		return
	}

	count, services, err := commonservice.ListWorkloadsInEnv(args.Env, c.Param("productName"), args.Filter, args.PerPage, args.Page, ctx.Logger)
	ctx.Resp = &NamespaceResource{
		Services: services,
	}
	ctx.Err = err
	c.Writer.Header().Set("X-Total", strconv.Itoa(count))
}<|MERGE_RESOLUTION|>--- conflicted
+++ resolved
@@ -283,18 +283,7 @@
 	if err = json.Unmarshal(data, arg); err != nil {
 		log.Errorf("UpdateHelmProductVariable json.Unmarshal err : %v", err)
 	}
-<<<<<<< HEAD
-	internalhandler.InsertOperationLog(c, ctx.Username, c.Param("productName"), "更新", "更新环境变量", "", permission.TestEnvManageUUID, string(data), ctx.Logger)
-=======
 	internalhandler.InsertOperationLog(c, ctx.Username, c.Param("productName"), "更新", "helm集成环境变量", "", string(data), ctx.Logger)
-	c.Request.Body = ioutil.NopCloser(bytes.NewBuffer(data))
-
-	if err := c.BindJSON(args); err != nil {
-		ctx.Logger.Error(err)
-		ctx.Err = e.ErrInvalidParam.AddDesc(err.Error())
-		return
-	}
->>>>>>> 4860be12
 
 	ctx.Err = service.UpdateHelmProductRenderCharts(productName, envName, ctx.Username, ctx.RequestID, arg, ctx.Logger)
 	if ctx.Err != nil {
@@ -328,33 +317,6 @@
 	)
 }
 
-<<<<<<< HEAD
-=======
-func UpdateMultiHelmProduct(c *gin.Context) {
-	ctx := internalhandler.NewContext(c)
-	defer func() { internalhandler.JSONResponse(c, ctx) }()
-
-	args := new(UpdateEnvs)
-	data, err := c.GetRawData()
-	if err != nil {
-		log.Errorf("UpdateMultiHelmProduct c.GetRawData() err : %v", err)
-	}
-	if err = json.Unmarshal(data, args); err != nil {
-		log.Errorf("UpdateMultiHelmProduct json.Unmarshal err : %v", err)
-	}
-	internalhandler.InsertOperationLog(c, ctx.Username, c.Param("productName"), "更新helm环境", "集成环境", strings.Join(args.EnvNames, ","), string(data), ctx.Logger)
-	c.Request.Body = ioutil.NopCloser(bytes.NewBuffer(data))
-
-	if err := c.BindJSON(args); err != nil {
-		ctx.Logger.Error(err)
-		ctx.Err = e.ErrInvalidParam.AddDesc(err.Error())
-		return
-	}
-
-	ctx.Resp = service.UpdateMultiHelmProduct(args.EnvNames, args.UpdateType, c.Param("productName"), ctx.User.ID, ctx.User.IsSuperUser, ctx.RequestID, ctx.Logger)
-}
-
->>>>>>> 4860be12
 func GetProduct(c *gin.Context) {
 	ctx := internalhandler.NewContext(c)
 	defer func() { internalhandler.JSONResponse(c, ctx) }()
