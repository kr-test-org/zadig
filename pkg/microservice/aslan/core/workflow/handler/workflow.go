--- conflicted
+++ resolved
@@ -90,31 +90,6 @@
 	ctx.Err = workflow.CreateWorkflow(args, ctx.Logger)
 }
 
-<<<<<<< HEAD
-// TODO test code need to delete
-func CreateArtifactTask(c *gin.Context) {
-	ctx := internalhandler.NewContext(c)
-	defer func() { internalhandler.JSONResponse(c, ctx) }()
-
-	args := new(commonmodels.ArtifactPackageTaskArgs)
-	data, err := c.GetRawData()
-	if err != nil {
-		log.Errorf("CreateWorkflow c.GetRawData() err : %v", err)
-	}
-	if err = json.Unmarshal(data, args); err != nil {
-		log.Errorf("CreateWorkflow json.Unmarshal err : %v", err)
-	}
-	c.Request.Body = ioutil.NopCloser(bytes.NewBuffer(data))
-	if err := c.ShouldBindWith(&args, binding.JSON); err != nil {
-		ctx.Err = e.ErrInvalidParam.AddDesc(err.Error())
-		return
-	}
-
-	_, ctx.Err = workflow.CreateArtifactPackageTask(args, ctx.UserName, ctx.Logger)
-}
-
-=======
->>>>>>> 00efc07a
 // UpdateWorkflow  update a workflow
 func UpdateWorkflow(c *gin.Context) {
 	ctx := internalhandler.NewContext(c)
