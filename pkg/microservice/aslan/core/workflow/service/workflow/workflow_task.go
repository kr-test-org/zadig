--- conflicted
+++ resolved
@@ -34,6 +34,7 @@
 	configbase "github.com/koderover/zadig/pkg/config"
 	"github.com/koderover/zadig/pkg/microservice/aslan/config"
 	commonmodels "github.com/koderover/zadig/pkg/microservice/aslan/core/common/repository/models"
+	"github.com/koderover/zadig/pkg/microservice/aslan/core/common/repository/models/task"
 	taskmodels "github.com/koderover/zadig/pkg/microservice/aslan/core/common/repository/models/task"
 	commonrepo "github.com/koderover/zadig/pkg/microservice/aslan/core/common/repository/mongodb"
 	"github.com/koderover/zadig/pkg/microservice/aslan/core/common/repository/mongodb/template"
@@ -673,10 +674,11 @@
 		sort.Sort(ByTaskKind(task.SubTasks))
 
 		if err := ensurePipelineTask(&taskmodels.TaskOpt{
-			Task:         task,
-			EnvName:      args.Namespace,
-			ServiceName:  target.ServiceName,
-			ServiceInfos: &serviceInfos,
+			Task:           task,
+			EnvName:        args.Namespace,
+			ServiceName:    target.ServiceName,
+			ServiceInfos:   &serviceInfos,
+			IsWorkflowTask: true,
 		}, log); err != nil {
 			log.Errorf("workflow_task ensurePipelineTask taskID:[%d] pipelineName:[%s] err:%v", task.ID, task.PipelineName, err)
 			if err, ok := err.(*ContainerNotFound); ok {
@@ -2215,17 +2217,13 @@
 					ImageName:    t.JobCtx.Image,
 					RegistryRepo: registryRepo,
 				}
-<<<<<<< HEAD
+
 				t.UTStatus = &task.UTStatus{}
 				t.StaticCheckStatus = &task.StaticCheckStatus{}
 				t.BuildStatus = &task.BuildStatus{}
-				t.ServiceName = t.ServiceName + "_" + t.Service
-=======
-				t.UTStatus = &taskmodels.UTStatus{}
-				t.StaticCheckStatus = &taskmodels.StaticCheckStatus{}
-				t.BuildStatus = &taskmodels.BuildStatus{}
->>>>>>> 1a8d31c3
-
+				if taskOpt.IsWorkflowTask {
+					t.ServiceName = t.ServiceName + "_" + t.Service
+				}
 				taskOpt.Task.SubTasks[i], err = t.ToSubTask()
 
 				if err != nil {
@@ -2389,7 +2387,9 @@
 				t.SetNamespace(taskOpt.Task.TaskArgs.Deploy.Namespace)
 
 				containerName := t.ContainerName
-				containerName = strings.TrimSuffix(containerName, "_"+t.ServiceName)
+				if taskOpt.IsWorkflowTask {
+					containerName = strings.TrimSuffix(containerName, "_"+t.ServiceName)
+				}
 
 				_, err := validateServiceContainer(t.EnvName, t.ProductName, t.ServiceName, containerName)
 				if err != nil {
