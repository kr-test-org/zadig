--- conflicted
+++ resolved
@@ -26,19 +26,12 @@
 }
 
 type QueryArgs struct {
-<<<<<<< HEAD
-	Account string   `json:"account,omitempty"`
-	UIDs    []string `json:"uids,omitempty"`
-	PerPage int      `json:"per_page,omitempty"`
-	Page    int      `json:"page,omitempty"`
-=======
 	Name         string   `json:"name,omitempty"`
 	Account      string   `json:"account,omitempty"`
 	IdentityType string   `json:"identity_type,omitempty"`
 	UIDs         []string `json:"uids,omitempty"`
 	PerPage      int      `json:"per_page,omitempty"`
 	Page         int      `json:"page,omitempty"`
->>>>>>> c953f187
 }
 
 type UserInfo struct {
@@ -109,25 +102,17 @@
 		logger.Errorf("ldap search host:%s error, error msg:%s", config.Host, err)
 		return err
 	}
-<<<<<<< HEAD
 	syncUserMap := make(map[string]bool)
 	for _, entry := range sr.Entries {
 		account := config.UserSearch.NameAttr
 		_, err := SyncUser(&SyncUserInfo{
 			Account:      entry.GetAttributeValue(account),
-=======
-
-	for _, entry := range sr.Entries {
-		_, err := SyncUser(&SyncUserInfo{
-			Account:      entry.GetAttributeValue(config.UserSearch.NameAttr),
->>>>>>> c953f187
 			IdentityType: si.ID,
 		}, logger)
 		if err != nil {
 			logger.Errorf("ldap host:%s sync user error, error msg:%s", config.Host, err)
 			return err
 		}
-<<<<<<< HEAD
 		syncUserMap[account] = true
 	}
 	users, err := orm.ListUsersByIdentityType(si.ID, core.DB)
@@ -162,8 +147,6 @@
 	err = tx.Commit().Error
 	if err != nil {
 		return err
-=======
->>>>>>> c953f187
 	}
 	return nil
 }
@@ -174,12 +157,9 @@
 		logger.Errorf("GetUser getUserByUid:%s error, error msg:%s", uid, err.Error())
 		return nil, err
 	}
-<<<<<<< HEAD
-=======
 	if user == nil {
 		return nil, nil
 	}
->>>>>>> c953f187
 	userLogin, err := orm.GetUserLogin(uid, user.Account, config.AccountLoginType, core.DB)
 	if err != nil {
 		logger.Errorf("GetUser GetUserLogin:%s error, error msg:%s", uid, err.Error())
@@ -214,9 +194,9 @@
 }
 
 func SearchUsers(args *QueryArgs, logger *zap.SugaredLogger) (*UsersResp, error) {
-	count, err := orm.GetUsersCount(args.Account)
-	if err != nil {
-		logger.Errorf("SeachUsers GetUsersCount By account:%s error, error msg:%s", args.Account, err.Error())
+	count, err := orm.GetUsersCount(args.Name)
+	if err != nil {
+		logger.Errorf("SeachUsers GetUsersCount By name:%s error, error msg:%s", args.Name, err.Error())
 		return nil, err
 	}
 	if count == 0 {
@@ -225,9 +205,9 @@
 		}, nil
 	}
 
-	users, err := orm.ListUsers(args.Page, args.PerPage, args.Account, core.DB)
-	if err != nil {
-		logger.Errorf("SeachUsers SeachUsers By account:%s error, error msg:%s", args.Account, err.Error())
+	users, err := orm.ListUsers(args.Page, args.PerPage, args.Name, core.DB)
+	if err != nil {
+		logger.Errorf("SeachUsers SeachUsers By name:%s error, error msg:%s", args.Name, err.Error())
 		return nil, err
 	}
 	var uids []string
