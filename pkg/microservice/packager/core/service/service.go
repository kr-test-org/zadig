--- conflicted
+++ resolved
@@ -156,17 +156,8 @@
 
 func (p *Packager) Exec() error {
 
-<<<<<<< HEAD
-	// add docker registry auths for all registries
-	allRegistries := make([]*DockerRegistry, 0)
-	allRegistries = append(allRegistries, p.Ctx.SourceRegistries...)
-	allRegistries = append(allRegistries, p.Ctx.TargetRegistries...)
-	log.Infof("all registry count %v", len(allRegistries))
-	err := writeDockerConfig(allRegistries)
-=======
 	// init docker client
 	cli, err := client.NewClientWithOpts(client.FromEnv)
->>>>>>> d08e9052
 	if err != nil {
 		log.Errorf("failed to init docker client %s", err)
 	}
@@ -234,70 +225,4 @@
 	// TODO need optimize
 	time.Sleep(time.Second * 10)
 	return nil
-<<<<<<< HEAD
-}
-
-func writeDockerConfig(registries []*DockerRegistry) error {
-
-	authMap := make(map[string]map[string]string)
-	//host string, username string, password string
-	for _, registry := range registries {
-		if registry.UserName == "" {
-			continue
-		}
-		authMap[registry.Host] = map[string]string{
-			"auth": base64.StdEncoding.EncodeToString(
-				[]byte(strings.Join([]string{registry.UserName, registry.Password}, ":")),
-			)}
-	}
-
-	dir := path.Join(config.Home(), ".docker")
-	if err := os.MkdirAll(dir, 0600); err != nil {
-		return err
-	}
-
-	cfg := map[string]map[string]map[string]string{
-		"auths": authMap,
-	}
-
-	data, err := json.Marshal(cfg)
-
-	if err != nil {
-		return err
-	}
-
-	return ioutil.WriteFile(path.Join(dir, "config.json"), data, 0600)
-}
-
-func (p *Packager) dockerCommands(imageByService *ImagesByService) []*exec.Cmd {
-	cmds := make([]*exec.Cmd, 0)
-	//cmds = append(cmds, dockerVersion())
-
-	buildTargetImage := func(imageName, imageTag, host, nameSpace string) string {
-		ret := ""
-		if len(nameSpace) > 0 {
-			ret = fmt.Sprintf("%s/%s/%s:%s", host, nameSpace, imageName, imageTag)
-		} else {
-			ret = fmt.Sprintf("%s/%s:%s", host, imageName, imageTag)
-		}
-		ret = strings.TrimPrefix(ret, "http://")
-		ret = strings.TrimPrefix(ret, "https://")
-		return ret
-	}
-
-	if p.Ctx.JobType == setting.BuildChartPackage {
-		for _, image := range imageByService.Images {
-			for _, registry := range p.Ctx.TargetRegistries {
-				cmds = append(cmds, dockerPull(image.ImageUrl))
-				targetImage := buildTargetImage(image.ImageName, image.ImageTag, registry.Host, registry.Namespace)
-				cmds = append(cmds, dockerTag(image.ImageUrl, targetImage))
-				cmds = append(cmds, dockerPush(targetImage))
-				image.ImageUrl = targetImage
-			}
-		}
-	}
-
-	return cmds
-=======
->>>>>>> d08e9052
 }